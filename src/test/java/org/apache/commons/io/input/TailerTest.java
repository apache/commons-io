/*
 * Licensed to the Apache Software Foundation (ASF) under one or more
 * contributor license agreements.  See the NOTICE file distributed with
 * this work for additional information regarding copyright ownership.
 * The ASF licenses this file to You under the Apache License, Version 2.0
 * (the "License"); you may not use this file except in compliance with
 * the License.  You may obtain a copy of the License at
 *
 *      http://www.apache.org/licenses/LICENSE-2.0
 *
 * Unless required by applicable law or agreed to in writing, software
 * distributed under the License is distributed on an "AS IS" BASIS,
 * WITHOUT WARRANTIES OR CONDITIONS OF ANY KIND, either express or implied.
 * See the License for the specific language governing permissions and
 * limitations under the License.
 */
package org.apache.commons.io.input;

import static org.junit.jupiter.api.Assertions.assertEquals;
import static org.junit.jupiter.api.Assertions.assertFalse;
import static org.junit.jupiter.api.Assertions.assertNotNull;
import static org.junit.jupiter.api.Assertions.assertNull;
import static org.junit.jupiter.api.Assertions.assertTrue;
import static org.junit.jupiter.api.Assertions.fail;

import java.io.BufferedOutputStream;
import java.io.BufferedReader;
import java.io.File;
import java.io.FileNotFoundException;
import java.io.IOException;
import java.io.InputStreamReader;
import java.io.OutputStreamWriter;
import java.io.RandomAccessFile;
import java.io.Writer;
import java.nio.charset.Charset;
import java.nio.charset.StandardCharsets;
import java.nio.file.Files;
import java.nio.file.StandardOpenOption;
import java.util.ArrayList;
import java.util.Collections;
import java.util.List;
import java.util.concurrent.CountDownLatch;
import java.util.concurrent.Executor;
import java.util.concurrent.ScheduledThreadPoolExecutor;
import java.util.concurrent.TimeUnit;

import com.google.common.collect.Lists;
import org.apache.commons.io.FileUtils;
import org.apache.commons.io.IOUtils;
import org.apache.commons.io.TestResources;
import org.apache.commons.io.test.TestUtils;
import org.junit.jupiter.api.AfterEach;
import org.junit.jupiter.api.Test;
import org.junit.jupiter.api.io.TempDir;

/**
 * Tests for {@link Tailer}.
 *
 */
public class TailerTest {

    /**
     * Test {@link TailerListener} implementation.
     */
    private static class TestTailerListener extends TailerListenerAdapter {

        // Must be synchronized because it is written by one thread and read by another
        private final List<String> lines = Collections.synchronizedList(new ArrayList<>());

        volatile Exception exception;

        volatile int notFound;

        volatile int rotated;

        volatile int initialized;

        volatile int reachedEndOfFile;

        public void clear() {
            lines.clear();
        }

        @Override
        public void endOfFileReached() {
            reachedEndOfFile++; // not atomic, but OK because only updated here.
        }

        @Override
        public void fileNotFound() {
            notFound++; // not atomic, but OK because only updated here.
        }

        @Override
        public void fileRotated() {
            rotated++; // not atomic, but OK because only updated here.
        }

        public List<String> getLines() {
            return lines;
        }

        @Override
        public void handle(final Exception e) {
            exception = e;
        }

        @Override
        public void handle(final String line) {
            lines.add(line);
        }

        @Override
        public void init(final Tailer tailer) {
            initialized++; // not atomic, but OK because only updated here.
        }
    }

    @TempDir
    public static File temporaryFolder;

    private Tailer tailer;

    protected void createFile(final File file, final long size)
        throws IOException {
        if (!file.getParentFile().exists()) {
            throw new IOException("Cannot create file " + file
                    + " as the parent directory does not exist");
        }
        try (final BufferedOutputStream output =
                new BufferedOutputStream(Files.newOutputStream(file.toPath()))) {
            TestUtils.generateTestData(output, size);
        }

        // try to make sure file is found
        // (to stop continuum occasionally failing)
        RandomAccessFile reader = null;
        try {
            while (reader == null) {
                try {
                    reader = new RandomAccessFile(file.getPath(), "r");
                } catch (final FileNotFoundException ignore) {
                }
                try {
                    TestUtils.sleep(200L);
                } catch (final InterruptedException ignore) {
                    // ignore
                }
            }
        } finally {
            try {
                IOUtils.close(reader);
            } catch (final IOException ignored) {
                // ignored
            }
        }
    }

    @AfterEach
    public void tearDown() {
        if (tailer != null) {
            tailer.stop();
        }
    }

    @Test
    @SuppressWarnings("squid:S2699") // Suppress "Add at least one assertion to this test case"
    public void testBufferBreak() throws Exception {
        final long delay = 50;

        final File file = new File(temporaryFolder, "testBufferBreak.txt");
        createFile(file, 0);
        writeString(file, "SBTOURIST\n");

        final TestTailerListener listener = new TestTailerListener();
        tailer = new Tailer(file, listener, delay, false, 1);

        final Thread thread = new Thread(tailer);
        thread.start();

        List<String> lines = listener.getLines();
        while (lines.isEmpty() || !lines.get(lines.size() - 1).equals("SBTOURIST")) {
            lines = listener.getLines();
        }

        listener.clear();
    }

    /*
     * Tests [IO-357][Tailer] InterruptedException while the thead is sleeping is silently ignored.
     */
    @Test
    public void testInterrupt() throws Exception {
        final File file = new File(temporaryFolder, "nosuchfile");
        assertFalse(file.exists(), "nosuchfile should not exist");
        final TestTailerListener listener = new TestTailerListener();
        // Use a long delay to try to make sure the test thread calls interrupt() while the tailer thread is sleeping.
        final int delay = 1000;
        final int idle = 50; // allow time for thread to work
        tailer = new Tailer(file, listener, delay, false, IOUtils.DEFAULT_BUFFER_SIZE);
        final Thread thread = new Thread(tailer);
        thread.setDaemon(true);
        thread.start();
        TestUtils.sleep(idle);
        thread.interrupt();
        TestUtils.sleep(delay + idle);
        assertNotNull(listener.exception, "Missing InterruptedException");
        assertTrue(listener.exception instanceof InterruptedException, "Unexpected Exception: " + listener.exception);
        assertEquals(1, listener.initialized, "Expected init to be called");
        assertTrue(listener.notFound > 0, "fileNotFound should be called");
        assertEquals(0, listener.rotated, "fileRotated should be not be called");
        assertEquals(0, listener.reachedEndOfFile, "end of file never reached");
    }

    @Test
    public void testIO335() throws Exception { // test CR behavior
        // Create & start the Tailer
        final long delayMillis = 50;
        final File file = new File(temporaryFolder, "tailer-testio334.txt");
        createFile(file, 0);
        final TestTailerListener listener = new TestTailerListener();
        tailer = new Tailer(file, listener, delayMillis, false);
        final Thread thread = new Thread(tailer);
        thread.start();

        // Write some lines to the file
        writeString(file, "CRLF\r\n", "LF\n", "CR\r", "CRCR\r\r", "trail");
        final long testDelayMillis = delayMillis * 10;
        TestUtils.sleep(testDelayMillis);
        final List<String> lines = listener.getLines();
        assertEquals(4, lines.size(), "line count");
        assertEquals("CRLF", lines.get(0), "line 1");
        assertEquals("LF", lines.get(1), "line 2");
        assertEquals("CR", lines.get(2), "line 3");
        assertEquals("CRCR\r", lines.get(3), "line 4");
    }

    @Test
    @SuppressWarnings("squid:S2699") // Suppress "Add at least one assertion to this test case"
    public void testLongFile() throws Exception {
        final long delay = 50;

        final File file = new File(temporaryFolder, "testLongFile.txt");
        createFile(file, 0);
        try (final Writer writer = Files.newBufferedWriter(file.toPath(), StandardOpenOption.APPEND)) {
            for (int i = 0; i < 100000; i++) {
                writer.write("LineLineLineLineLineLineLineLineLineLine\n");
            }
            writer.write("SBTOURIST\n");
        }

        final TestTailerListener listener = new TestTailerListener();
        tailer = new Tailer(file, listener, delay, false);

        // final long start = System.currentTimeMillis();

        final Thread thread = new Thread(tailer);
        thread.start();

        List<String> lines = listener.getLines();
        while (lines.isEmpty() || !lines.get(lines.size() - 1).equals("SBTOURIST")) {
            lines = listener.getLines();
        }
        // System.out.println("Elapsed: " + (System.currentTimeMillis() - start));

        listener.clear();
    }

    @Test
    public void testMultiByteBreak() throws Exception {
        // System.out.println("testMultiByteBreak() Default charset: " + Charset.defaultCharset().displayName());
        final long delay = 50;
        final File origin = TestResources.getFile("test-file-utf8.bin");
        final File file = new File(temporaryFolder, "testMultiByteBreak.txt");
        createFile(file, 0);
        final TestTailerListener listener = new TestTailerListener();
        final String osname = System.getProperty("os.name");
        final boolean isWindows = osname.startsWith("Windows");
        // Need to use UTF-8 to read & write the file otherwise it can be corrupted (depending on the default charset)
        final Charset charsetUTF8 = StandardCharsets.UTF_8;
        tailer = new Tailer(file, charsetUTF8, listener, delay, false, isWindows, IOUtils.DEFAULT_BUFFER_SIZE);
        final Thread thread = new Thread(tailer);
        thread.start();

        try (Writer out = new OutputStreamWriter(Files.newOutputStream(file.toPath()), charsetUTF8);
             BufferedReader reader = new BufferedReader(new InputStreamReader(Files.newInputStream(origin.toPath()), charsetUTF8))) {
            final List<String> lines = new ArrayList<>();
            String line;
            while((line = reader.readLine()) != null){
                out.write(line);
                out.write("\n");
                lines.add(line);
            }
            out.close(); // ensure data is written

            final long testDelayMillis = delay * 10;
            TestUtils.sleep(testDelayMillis);
            final List<String> tailerlines = listener.getLines();
            assertEquals(lines.size(), tailerlines.size(), "line count");
            for(int i = 0,len = lines.size();i<len;i++){
                final String expected = lines.get(i);
                final String actual = tailerlines.get(i);
                if (!expected.equals(actual)) {
                    fail("Line: " + i
                            + "\nExp: (" + expected.length() + ") " + expected
                            + "\nAct: (" + actual.length() + ") "+ actual);
                }
            }
        }
    }

    @Test
    public void testStopWithNoFile() throws Exception {
        final File file = new File(temporaryFolder,"nosuchfile");
        assertFalse(file.exists(), "nosuchfile should not exist");
        final TestTailerListener listener = new TestTailerListener();
        final int delay = 100;
        final int idle = 50; // allow time for thread to work
        tailer = Tailer.create(file, listener, delay, false);
        TestUtils.sleep(idle);
        tailer.stop();
        TestUtils.sleep(delay+idle);
        assertNull(listener.exception, "Should not generate Exception");
        assertEquals(1 , listener.initialized, "Expected init to be called");
        assertTrue(listener.notFound > 0, "fileNotFound should be called");
        assertEquals(0 , listener.rotated, "fileRotated should be not be called");
        assertEquals(0, listener.reachedEndOfFile, "end of file never reached");
    }

    @Test
    public void testStopWithNoFileUsingExecutor() throws Exception {
        final File file = new File(temporaryFolder,"nosuchfile");
        assertFalse(file.exists(), "nosuchfile should not exist");
        final TestTailerListener listener = new TestTailerListener();
        final int delay = 100;
        final int idle = 50; // allow time for thread to work
        tailer = new Tailer(file, listener, delay, false);
        final Executor exec = new ScheduledThreadPoolExecutor(1);
        exec.execute(tailer);
        TestUtils.sleep(idle);
        tailer.stop();
        TestUtils.sleep(delay+idle);
        assertNull(listener.exception, "Should not generate Exception");
        assertEquals(1 , listener.initialized, "Expected init to be called");
        assertTrue(listener.notFound > 0, "fileNotFound should be called");
        assertEquals(0 , listener.rotated, "fileRotated should be not be called");
        assertEquals(0, listener.reachedEndOfFile, "end of file never reached");
    }

    @Test
    public void testTailer() throws Exception {

        // Create & start the Tailer
        final long delayMillis = 50;
        final File file = new File(temporaryFolder, "tailer1-test.txt");
        createFile(file, 0);
        final TestTailerListener listener = new TestTailerListener();
        final String osname = System.getProperty("os.name");
        final boolean isWindows = osname.startsWith("Windows");
        tailer = new Tailer(file, listener, delayMillis, false, isWindows);
        final Thread thread = new Thread(tailer);
        thread.start();

        // Write some lines to the file
        write(file, "Line one", "Line two");
        final long testDelayMillis = delayMillis * 10;
        TestUtils.sleep(testDelayMillis);
        List<String> lines = listener.getLines();
        assertEquals(2, lines.size(), "1 line count");
        assertEquals("Line one", lines.get(0), "1 line 1");
        assertEquals("Line two", lines.get(1), "1 line 2");
        listener.clear();

        // Write another line to the file
        write(file, "Line three");
        TestUtils.sleep(testDelayMillis);
        lines = listener.getLines();
        assertEquals(1, lines.size(), "2 line count");
        assertEquals("Line three", lines.get(0), "2 line 3");
        listener.clear();

        // Check file does actually have all the lines
        lines = FileUtils.readLines(file, "UTF-8");
        assertEquals(3, lines.size(), "3 line count");
        assertEquals("Line one", lines.get(0), "3 line 1");
        assertEquals("Line two", lines.get(1), "3 line 2");
        assertEquals("Line three", lines.get(2), "3 line 3");

        // Delete & re-create
        file.delete();
        assertFalse(file.exists(), "File should not exist");
        createFile(file, 0);
        assertTrue(file.exists(), "File should now exist");
        TestUtils.sleep(testDelayMillis);

        // Write another line
        write(file, "Line four");
        TestUtils.sleep(testDelayMillis);
        lines = listener.getLines();
        assertEquals(1, lines.size(), "4 line count");
        assertEquals("Line four", lines.get(0), "4 line 3");
        listener.clear();

        // Stop
        thread.interrupt();
        TestUtils.sleep(testDelayMillis * 4);
        write(file, "Line five");
        assertEquals(0, listener.getLines().size(), "4 line count");
        assertNotNull(listener.exception, "Missing InterruptedException");
        assertTrue(listener.exception instanceof InterruptedException, "Unexpected Exception: " + listener.exception);
        assertEquals(1 , listener.initialized, "Expected init to be called");
        // assertEquals(0 , listener.notFound, "fileNotFound should not be called"); // there is a window when it might be called
        assertEquals(1 , listener.rotated, "fileRotated should be be called");
    }

    @Test
    public void testTailerEndOfFileReached() throws Exception {
        // Create & start the Tailer
        final long delayMillis = 50;
        final long testDelayMillis = delayMillis * 10;
        final File file = new File(temporaryFolder, "tailer-eof-test.txt");
        createFile(file, 0);
        final TestTailerListener listener = new TestTailerListener();
        final String osname = System.getProperty("os.name");
        final boolean isWindows = osname.startsWith("Windows");
        tailer = new Tailer(file, listener, delayMillis, false, isWindows);
        final Thread thread = new Thread(tailer);
        thread.start();

        // write a few lines
        write(file, "line1", "line2", "line3");
        TestUtils.sleep(testDelayMillis);

        // write a few lines
        write(file, "line4", "line5", "line6");
        TestUtils.sleep(testDelayMillis);

        // write a few lines
        write(file, "line7", "line8", "line9");
        TestUtils.sleep(testDelayMillis);

        // May be > 3 times due to underlying OS behavior wrt streams
        assertTrue(listener.reachedEndOfFile >= 3, "end of file reached at least 3 times");
    }

<<<<<<< HEAD
    protected void createFile(final File file, final long size)
            throws IOException {
        if (!file.getParentFile().exists()) {
            throw new IOException("Cannot create file " + file
                    + " as the parent directory does not exist");
        }
        try (final BufferedOutputStream output =
                     new BufferedOutputStream(Files.newOutputStream(file.toPath()))) {
            TestUtils.generateTestData(output, size);
        }
=======
    @Test
    public void testTailerEof() throws Exception {
        // Create & start the Tailer
        final long delay = 50;
        final File file = new File(temporaryFolder, "tailer2-test.txt");
        createFile(file, 0);
        final TestTailerListener listener = new TestTailerListener();
        tailer = new Tailer(file, listener, delay, false);
        final Thread thread = new Thread(tailer);
        thread.start();
>>>>>>> c146a948

        // Write some lines to the file
        writeString(file, "Line");

        TestUtils.sleep(delay * 2);
        List<String> lines = listener.getLines();
        assertEquals(0, lines.size(), "1 line count");

        writeString(file, " one\n");
        TestUtils.sleep(delay * 2);
        lines = listener.getLines();

        assertEquals(1, lines.size(), "1 line count");
        assertEquals("Line one", lines.get(0), "1 line 1");

        listener.clear();
    }

    /** Append some lines to a file */
    private void write(final File file, final String... lines) throws Exception {
        try (Writer writer = Files.newBufferedWriter(file.toPath(), StandardOpenOption.APPEND)) {
            for (final String line : lines) {
                writer.write(line + "\n");
            }
        }
    }

    /** Append a string to a file */
    private void writeString(final File file, final String ... strings) throws Exception {
        try (Writer writer = Files.newBufferedWriter(file.toPath(), StandardOpenOption.APPEND)) {
            for (final String string : strings) {
                writer.write(string);
            }
        }
    }
<<<<<<< HEAD

    @Test
    public void testStopWithNoFile() throws Exception {
        final File file = new File(temporaryFolder,"nosuchfile");
        assertFalse(file.exists(), "nosuchfile should not exist");
        final TestTailerListener listener = new TestTailerListener();
        final int delay = 100;
        final int idle = 50; // allow time for thread to work
        tailer = Tailer.create(file, listener, delay, false);
        TestUtils.sleep(idle);
        tailer.stop();
        TestUtils.sleep(delay+idle);
        assertNull(listener.exception, "Should not generate Exception");
        assertEquals(1 , listener.initialized, "Expected init to be called");
        assertTrue(listener.notFound > 0, "fileNotFound should be called");
        assertEquals(0 , listener.rotated, "fileRotated should be not be called");
        assertEquals(0, listener.reachedEndOfFile, "end of file never reached");
    }

    /*
     * Tests [IO-357][Tailer] InterruptedException while the thead is sleeping is silently ignored.
     */
    @Test
    public void testInterrupt() throws Exception {
        final File file = new File(temporaryFolder, "nosuchfile");
        assertFalse(file.exists(), "nosuchfile should not exist");
        final TestTailerListener listener = new TestTailerListener();
        // Use a long delay to try to make sure the test thread calls interrupt() while the tailer thread is sleeping.
        final int delay = 1000;
        final int idle = 50; // allow time for thread to work
        tailer = new Tailer(file, listener, delay, false, IOUtils.DEFAULT_BUFFER_SIZE);
        final Thread thread = new Thread(tailer);
        thread.setDaemon(true);
        thread.start();
        TestUtils.sleep(idle);
        thread.interrupt();
        TestUtils.sleep(delay + idle);
        assertNotNull(listener.exception, "Missing InterruptedException");
        assertTrue(listener.exception instanceof InterruptedException, "Unexpected Exception: " + listener.exception);
        assertEquals(1, listener.initialized, "Expected init to be called");
        assertTrue(listener.notFound > 0, "fileNotFound should be called");
        assertEquals(0, listener.rotated, "fileRotated should be not be called");
        assertEquals(0, listener.reachedEndOfFile, "end of file never reached");
    }

    @Test
    public void testStopWithNoFileUsingExecutor() throws Exception {
        final File file = new File(temporaryFolder,"nosuchfile");
        assertFalse(file.exists(), "nosuchfile should not exist");
        final TestTailerListener listener = new TestTailerListener();
        final int delay = 100;
        final int idle = 50; // allow time for thread to work
        tailer = new Tailer(file, listener, delay, false);
        final Executor exec = new ScheduledThreadPoolExecutor(1);
        exec.execute(tailer);
        TestUtils.sleep(idle);
        tailer.stop();
        TestUtils.sleep(delay+idle);
        assertNull(listener.exception, "Should not generate Exception");
        assertEquals(1 , listener.initialized, "Expected init to be called");
        assertTrue(listener.notFound > 0, "fileNotFound should be called");
        assertEquals(0 , listener.rotated, "fileRotated should be not be called");
        assertEquals(0, listener.reachedEndOfFile, "end of file never reached");
    }

    @Test
    public void testIO335() throws Exception { // test CR behavior
        // Create & start the Tailer
        final long delayMillis = 50;
        final File file = new File(temporaryFolder, "tailer-testio334.txt");
        createFile(file, 0);
        final TestTailerListener listener = new TestTailerListener();
        tailer = new Tailer(file, listener, delayMillis, false);
        final Thread thread = new Thread(tailer);
        thread.start();

        // Write some lines to the file
        writeString(file, "CRLF\r\n", "LF\n", "CR\r", "CRCR\r\r", "trail");
        final long testDelayMillis = delayMillis * 10;
        TestUtils.sleep(testDelayMillis);
        final List<String> lines = listener.getLines();
        assertEquals(4, lines.size(), "line count");
        assertEquals("CRLF", lines.get(0), "line 1");
        assertEquals("LF", lines.get(1), "line 2");
        assertEquals("CR", lines.get(2), "line 3");
        assertEquals("CRCR\r", lines.get(3), "line 4");
    }

    @Test
    public void testSimpleConstructor() throws Exception {
        final File file = new File(temporaryFolder, "tailer-simple-constructor.txt");
        createFile(file, 0);
        final TestTailerListener listener = new TestTailerListener(1);
        final Tailer tailer = new Tailer(file, listener);
        final Thread thread = new Thread(tailer);
        thread.start();
        validateTailer(listener, tailer, file);
    }

    @Test
    public void testSimpleConstructorWithDelay() throws Exception {
        final File file = new File(temporaryFolder, "tailer-simple-constructor-with-delay.txt");
        createFile(file, 0);
        final TestTailerListener listener = new TestTailerListener(1);
        final Tailer tailer = new Tailer(file, listener, 1500);
        final Thread thread = new Thread(tailer);
        thread.start();
        validateTailer(listener, tailer, file);
    }

    @Test
    public void testSimpleConstructorWithDelayAndFromStart() throws Exception {
        final File file = new File(temporaryFolder, "tailer-simple-constructor-with-delay-and-from-start.txt");
        createFile(file, 0);
        final TestTailerListener listener = new TestTailerListener(1);
        final Tailer tailer = new Tailer(file, listener, 1500, false);
        final Thread thread = new Thread(tailer);
        thread.start();
        validateTailer(listener, tailer, file);
    }

    @Test
    public void testSimpleConstructorWithDelayAndFromStartWithReopen() throws Exception {
        final File file = new File(temporaryFolder, "tailer-simple-constructor-with-delay-and-from-start-with-reopen.txt");
        createFile(file, 0);
        final TestTailerListener listener = new TestTailerListener(1);
        final Tailer tailer = new Tailer(file, listener, 1500, false, false);
        final Thread thread = new Thread(tailer);
        thread.start();
        validateTailer(listener, tailer, file);
    }

    @Test
    public void testSimpleConstructorWithDelayAndFromStartWithBufferSize() throws Exception {
        final File file = new File(temporaryFolder, "tailer-simple-constructor-with-delay-and-from-start-with-buffersize.txt");
        createFile(file, 0);
        final TestTailerListener listener = new TestTailerListener(1);
        final Tailer tailer = new Tailer(file, listener, 1500, false, 1024);
        final Thread thread = new Thread(tailer);
        thread.start();
        validateTailer(listener, tailer, file);
    }

    @Test
    public void testSimpleConstructorWithDelayAndFromStartWithReopenAndBufferSize() throws Exception {
        final File file = new File(temporaryFolder, "tailer-simple-constructor-with-delay-and-from-start-with-reopen-and-buffersize.txt");
        createFile(file, 0);
        final TestTailerListener listener = new TestTailerListener(1);
        final Tailer tailer = new Tailer(file, listener, 1500, false, true,1024);
        final Thread thread = new Thread(tailer);
        thread.start();
        validateTailer(listener, tailer, file);
    }

    @Test
    public void testSimpleConstructorWithDelayAndFromStartWithReopenAndBufferSizeAndCharset() throws Exception {
        final File file = new File(temporaryFolder, "tailer-simple-constructor-with-delay-and-from-start-with-reopen-and-buffersize-and-charset.txt");
        createFile(file, 0);
        final TestTailerListener listener = new TestTailerListener(1);
        final Tailer tailer = new Tailer(file, StandardCharsets.UTF_8, listener, 1500, false, true,1024);
        final Thread thread = new Thread(tailer);
        thread.start();
        validateTailer(listener, tailer, file);
    }

    @Test
    public void testCreate() throws Exception {
        final File file = new File(temporaryFolder, "tailer-create.txt");
        createFile(file, 0);
        final TestTailerListener listener = new TestTailerListener(1);
        final Tailer tailer = Tailer.create(file, listener);
        validateTailer(listener, tailer, file);
    }

    @Test
    public void testCreateWithDelay() throws Exception {
        final File file = new File(temporaryFolder, "tailer-create-with-delay.txt");
        createFile(file, 0);
        final TestTailerListener listener = new TestTailerListener(1);
        final Tailer tailer = Tailer.create(file, listener, 1500);
        validateTailer(listener, tailer, file);
    }

    @Test
    public void testCreateWithDelayAndFromStart() throws Exception {
        final File file = new File(temporaryFolder, "tailer-create-with-delay-and-from-start.txt");
        createFile(file, 0);
        final TestTailerListener listener = new TestTailerListener(1);
        final Tailer tailer = Tailer.create(file, listener, 1500, false);
        validateTailer(listener, tailer, file);
    }

    @Test
    public void testCreaterWithDelayAndFromStartWithReopen() throws Exception {
        final File file = new File(temporaryFolder, "tailer-create-with-delay-and-from-start-with-reopen.txt");
        createFile(file, 0);
        final TestTailerListener listener = new TestTailerListener(1);
        final Tailer tailer = Tailer.create(file, listener, 1500, false, false);
        validateTailer(listener, tailer, file);
    }

    @Test
    public void testCreateWithDelayAndFromStartWithBufferSize() throws Exception {
        final File file = new File(temporaryFolder, "tailer-create-with-delay-and-from-start-with-buffersize.txt");
        createFile(file, 0);
        final TestTailerListener listener = new TestTailerListener(1);
        final Tailer tailer = Tailer.create(file, listener, 1500, false, 1024);
        validateTailer(listener, tailer, file);
    }

    @Test
    public void testCreateWithDelayAndFromStartWithReopenAndBufferSize() throws Exception {
        final File file = new File(temporaryFolder, "tailer-create-with-delay-and-from-start-with-reopen-and-buffersize.txt");
        createFile(file, 0);
        final TestTailerListener listener = new TestTailerListener(1);
        final Tailer tailer = Tailer.create(file, listener, 1500, false, true,1024);
        validateTailer(listener, tailer, file);
    }

    @Test
    public void testCreateWithDelayAndFromStartWithReopenAndBufferSizeAndCharset() throws Exception {
        final File file = new File(temporaryFolder, "tailer-create-with-delay-and-from-start-with-reopen-and-buffersize-and-charset.txt");
        createFile(file, 0);
        final TestTailerListener listener = new TestTailerListener(1);
        final Tailer tailer = Tailer.create(file, StandardCharsets.UTF_8, listener, 1500, false, true,1024);
        validateTailer(listener, tailer, file);
    }

    @Test
    public void testBuilderWithNonStandardTailable() throws Exception {
        final File file = new File(temporaryFolder, "tailer-create-with-delay-and-from-start-with-reopen-and-buffersize-and-charset.txt");
        createFile(file, 0);
        final TestTailerListener listener = new TestTailerListener(1);
        final Tailer tailer = new Tailer.Builder(new NonStandardTailable(file), listener).build();
        assertTrue(tailer.getTailable() instanceof NonStandardTailable);
        validateTailer(listener, tailer, file);
    }

    private void validateTailer(final TestTailerListener listener, final Tailer tailer, final File file) throws Exception {
        try {
            write(file, "foo");
            final int timeout = 30;
            final TimeUnit timeoutUnit = TimeUnit.SECONDS;
            assertTrue(listener.awaitExpectedLines(timeout, timeoutUnit), () -> String.format("await timed out after %s %s", timeout, timeoutUnit));
            assertEquals(listener.getLines(), Lists.newArrayList("foo"), "lines");
        } finally {
            tailer.stop();
        }
    }

    /**
     * Test {@link TailerListener} implementation.
     */
    private static class TestTailerListener extends TailerListenerAdapter {

        // Must be synchronized because it is written by one thread and read by another
        private final List<String> lines = Collections.synchronizedList(new ArrayList<>());

        private final CountDownLatch latch;

        volatile Exception exception;

        volatile int notFound;

        volatile int rotated;

        volatile int initialized;

        volatile int reachedEndOfFile;

        public TestTailerListener() {
            latch = new CountDownLatch(1);
        }

        public TestTailerListener(final int expectedLines) {
            latch = new CountDownLatch(expectedLines);
        }

        @Override
        public void handle(final String line) {
            lines.add(line);
            latch.countDown();
        }

        public List<String> getLines() {
            return lines;
        }

        public void clear() {
            lines.clear();
        }

        @Override
        public void handle(final Exception e) {
            exception = e;
        }

        @Override
        public void init(final Tailer tailer) {
            initialized++; // not atomic, but OK because only updated here.
        }

        @Override
        public void fileNotFound() {
            notFound++; // not atomic, but OK because only updated here.
        }

        @Override
        public void fileRotated() {
            rotated++; // not atomic, but OK because only updated here.
        }

        @Override
        public void endOfFileReached() {
            reachedEndOfFile++; // not atomic, but OK because only updated here.
        }

        public boolean awaitExpectedLines(long timeout, TimeUnit timeUnit) throws InterruptedException {
            return latch.await(timeout, timeUnit);
        }
    }

    private static class NonStandardTailable implements Tailer.Tailable {
        private final File file;

        public NonStandardTailable(final File file) {
            this.file = file;
        }

        @Override
        public String getFileName() {
            return file.getName();
        }

        @Override
        public String getPathName() {
            return file.getPath();
        }

        @Override
        public long length() {
            return file.length();
        }

        @Override
        public long lastModified() throws IOException {
            return FileUtils.lastModified(file);
        }

        @Override
        public boolean exists() {
            return file.exists();
        }

        @Override
        public boolean isFileNewer(final long last) {
            return FileUtils.isFileNewer(file, last);
        }

        @Override
        public Tailer.RandomAccessTailable getRandomAccess(final String mode) throws FileNotFoundException {
            return new Tailer.RandomAccessTailable() {
                private final RandomAccessFile reader = new RandomAccessFile(file, mode);

                @Override
                public long getFilePointer() throws IOException {
                    return reader.getFilePointer();
                }

                @Override
                public void seek(final long position) throws IOException {
                    reader.seek(position);
                }

                @Override
                public int read(final byte[] b) throws IOException {
                    return reader.read(b);
                }

                @Override
                public void close() throws IOException {
                    reader.close();
                }
            };
        }
    }
=======
>>>>>>> c146a948
}<|MERGE_RESOLUTION|>--- conflicted
+++ resolved
@@ -443,18 +443,6 @@
         assertTrue(listener.reachedEndOfFile >= 3, "end of file reached at least 3 times");
     }
 
-<<<<<<< HEAD
-    protected void createFile(final File file, final long size)
-            throws IOException {
-        if (!file.getParentFile().exists()) {
-            throw new IOException("Cannot create file " + file
-                    + " as the parent directory does not exist");
-        }
-        try (final BufferedOutputStream output =
-                     new BufferedOutputStream(Files.newOutputStream(file.toPath()))) {
-            TestUtils.generateTestData(output, size);
-        }
-=======
     @Test
     public void testTailerEof() throws Exception {
         // Create & start the Tailer
@@ -465,7 +453,6 @@
         tailer = new Tailer(file, listener, delay, false);
         final Thread thread = new Thread(tailer);
         thread.start();
->>>>>>> c146a948
 
         // Write some lines to the file
         writeString(file, "Line");
@@ -477,6 +464,23 @@
         writeString(file, " one\n");
         TestUtils.sleep(delay * 2);
         lines = listener.getLines();
+
+        assertEquals(1, lines.size(), "1 line count");
+        assertEquals("Line one", lines.get(0), "1 line 1");
+
+        listener.clear();
+    }
+
+    protected void createFile(final File file, final long size)
+        throws IOException {
+        if (!file.getParentFile().exists()) {
+            throw new IOException("Cannot create file " + file
+                    + " as the parent directory does not exist");
+        }
+        try (final BufferedOutputStream output =
+                new BufferedOutputStream(Files.newOutputStream(file.toPath()))) {
+            TestUtils.generateTestData(output, size);
+        }
 
         assertEquals(1, lines.size(), "1 line count");
         assertEquals("Line one", lines.get(0), "1 line 1");
@@ -501,7 +505,6 @@
             }
         }
     }
-<<<<<<< HEAD
 
     @Test
     public void testStopWithNoFile() throws Exception {
@@ -888,6 +891,4 @@
             };
         }
     }
-=======
->>>>>>> c146a948
 }