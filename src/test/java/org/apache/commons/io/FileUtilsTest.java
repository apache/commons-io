/*
 * Licensed to the Apache Software Foundation (ASF) under one or more
 * contributor license agreements.  See the NOTICE file distributed with
 * this work for additional information regarding copyright ownership.
 * The ASF licenses this file to You under the Apache License, Version 2.0
 * (the "License"); you may not use this file except in compliance with
 * the License.  You may obtain a copy of the License at
 *
 *      https://www.apache.org/licenses/LICENSE-2.0
 *
 * Unless required by applicable law or agreed to in writing, software
 * distributed under the License is distributed on an "AS IS" BASIS,
 * WITHOUT WARRANTIES OR CONDITIONS OF ANY KIND, either express or implied.
 * See the License for the specific language governing permissions and
 * limitations under the License.
 */
package org.apache.commons.io;

import static org.junit.jupiter.api.Assertions.assertArrayEquals;
import static org.junit.jupiter.api.Assertions.assertDoesNotThrow;
import static org.junit.jupiter.api.Assertions.assertEquals;
import static org.junit.jupiter.api.Assertions.assertFalse;
import static org.junit.jupiter.api.Assertions.assertNotEquals;
import static org.junit.jupiter.api.Assertions.assertNotNull;
import static org.junit.jupiter.api.Assertions.assertNull;
import static org.junit.jupiter.api.Assertions.assertSame;
import static org.junit.jupiter.api.Assertions.assertThrows;
import static org.junit.jupiter.api.Assertions.assertThrowsExactly;
import static org.junit.jupiter.api.Assertions.assertTrue;
import static org.junit.jupiter.api.Assertions.fail;
import static org.junit.jupiter.api.Assumptions.assumeFalse;
import static org.junit.jupiter.api.Assumptions.assumeTrue;

import java.io.BufferedOutputStream;
import java.io.ByteArrayOutputStream;
import java.io.File;
import java.io.FileInputStream;
import java.io.FileNotFoundException;
import java.io.FileOutputStream;
import java.io.IOException;
import java.io.InputStream;
import java.io.OutputStream;
import java.io.UncheckedIOException;
import java.math.BigInteger;
import java.net.URL;
import java.nio.charset.Charset;
import java.nio.charset.StandardCharsets;
import java.nio.charset.UnsupportedCharsetException;
import java.nio.file.Files;
import java.nio.file.LinkOption;
import java.nio.file.Path;
import java.nio.file.Paths;
import java.nio.file.StandardCopyOption;
import java.nio.file.attribute.AclFileAttributeView;
import java.nio.file.attribute.FileTime;
import java.nio.file.attribute.PosixFilePermission;
import java.nio.file.attribute.PosixFilePermissions;
import java.time.Instant;
import java.time.LocalDate;
import java.time.LocalDateTime;
import java.time.LocalTime;
import java.time.OffsetDateTime;
import java.time.OffsetTime;
import java.time.ZoneId;
import java.time.ZoneOffset;
import java.time.ZonedDateTime;
import java.util.ArrayList;
import java.util.Arrays;
import java.util.Collection;
import java.util.Collections;
import java.util.Date;
import java.util.GregorianCalendar;
import java.util.HashMap;
import java.util.Iterator;
import java.util.List;
import java.util.Map;
import java.util.Set;
import java.util.concurrent.TimeUnit;
import java.util.stream.Collectors;
import java.util.zip.CRC32;
import java.util.zip.Checksum;

import org.apache.commons.io.file.AbstractTempDirTest;
import org.apache.commons.io.file.Counters.PathCounters;
import org.apache.commons.io.file.PathUtils;
import org.apache.commons.io.file.TempDirectory;
import org.apache.commons.io.file.TempFile;
import org.apache.commons.io.filefilter.IOFileFilter;
import org.apache.commons.io.filefilter.NameFileFilter;
import org.apache.commons.io.filefilter.WildcardFileFilter;
import org.apache.commons.io.test.TestUtils;
import org.apache.commons.lang3.SystemProperties;
import org.apache.commons.lang3.SystemUtils;
import org.apache.commons.lang3.tuple.ImmutablePair;
import org.junit.jupiter.api.Assertions;
import org.junit.jupiter.api.BeforeEach;
import org.junit.jupiter.api.Disabled;
import org.junit.jupiter.api.Test;
import org.junit.jupiter.api.condition.EnabledIf;
import org.junit.jupiter.api.condition.EnabledOnOs;
import org.junit.jupiter.api.condition.OS;
import org.junit.jupiter.params.ParameterizedTest;
import org.junit.jupiter.params.provider.ValueSource;

/**
 * Tests {@link FileUtils}.
 */
@SuppressWarnings({"deprecation", "ResultOfMethodCallIgnored"}) // unit tests include tests of many deprecated methods
class FileUtilsTest extends AbstractTempDirTest {

    /**
     * DirectoryWalker implementation that recursively lists all files and directories.
     */
    static class ListDirectoryWalker extends DirectoryWalker<File> {

        ListDirectoryWalker() {
        }

        @Override
        protected void handleDirectoryStart(final File directory, final int depth, final Collection<File> results) throws IOException {
            // Add all directories except the starting directory
            if (depth > 0) {
                results.add(directory);
            }
        }

        @Override
        protected void handleFile(final File file, final int depth, final Collection<File> results) throws IOException {
            results.add(file);
        }

        List<File> list(final File startDirectory) throws IOException {
            final ArrayList<File> files = new ArrayList<>();
            walk(startDirectory, files);
            return files;
        }
    }

    private static final Path DIR_SIZE_1 = Paths.get("src/test/resources/org/apache/commons/io/dirs-1-file-size-1");

    private static final String UTF_8 = StandardCharsets.UTF_8.name();

    /** Test data. */
    private static final long DATE3 = 1_000_000_002_000L;

    /** Test data. */
    private static final long DATE2 = 1_000_000_001_000L;

    /** Test data. */
    private static final long DATE1 = 1_000_000_000_000L;

    /**
     * Size of test directory.
     */
    private static final int TEST_DIRECTORY_SIZE = 0;

    /**
     * Size of test directory.
     */
    private static final BigInteger TEST_DIRECTORY_SIZE_BI = BigInteger.ZERO;

    /**
     * Size (greater of zero) of test file.
     */
    private static final BigInteger TEST_DIRECTORY_SIZE_GT_ZERO_BI = BigInteger.valueOf(100);

    /**
     * List files recursively
     */
    private static final ListDirectoryWalker LIST_WALKER = new ListDirectoryWalker();

    private File testFile1;
    private File testFile2;
    private long testFile1Size;
    private long testFile2Size;

    private void assertContentMatchesAfterCopyURLToFileFor(final String resourceName, final File destination) throws IOException {
        FileUtils.copyURLToFile(getClass().getResource(resourceName), destination);

        try (InputStream fis = Files.newInputStream(destination.toPath());
             InputStream expected = getClass().getResourceAsStream(resourceName)) {
            assertTrue(IOUtils.contentEquals(expected, fis), "Content is not equal.");
        }
    }

    private void backDateFile10Minutes(final File testFile) throws IOException {
        final long mins10 = 1000 * 60 * 10;
        final long lastModified1 = getLastModifiedMillis(testFile);
        assertTrue(setLastModifiedMillis(testFile, lastModified1 - mins10));
        // ensure it was changed
        assertNotEquals(getLastModifiedMillis(testFile), lastModified1, "Should have changed source date");
    }

    private void consumeRemaining(final Iterator<File> iterator) {
        if (iterator != null) {
            iterator.forEachRemaining(e -> {
                // noop
            });
        }
    }

    private Path createCircularOsSymbolicLink(final String linkName, final String targetName) throws IOException {
        return Files.createSymbolicLink(Paths.get(linkName), Paths.get(targetName));
    }

    /**
     * May throw java.nio.file.FileSystemException: C:\Users\...\FileUtilsTestCase\cycle: A required privilege is not held
     * by the client. On Windows, you are fine if you run a terminal with admin karma.
     */
    private void createCircularSymbolicLink(final File file) throws IOException {
        assertTrue(file.exists());
        final String linkName = file + "/cycle";
        final String targetName = file + "/..";
        assertTrue(file.exists());
        final Path linkPath = Paths.get(linkName);
        assertFalse(Files.exists(linkPath));
        final Path targetPath = Paths.get(targetName);
        assertTrue(Files.exists(targetPath));
        try {
            // May throw java.nio.file.FileSystemException: C:\Users\...\FileUtilsTestCase\cycle: A required privilege is not held by the client.
            // On Windows, you are fine if you run a terminal with admin karma.
            Files.createSymbolicLink(linkPath, targetPath);
        } catch (final UnsupportedOperationException e) {
            createCircularOsSymbolicLink(linkName, targetName);
        }
        // Sanity check:
        assertTrue(Files.isSymbolicLink(linkPath), () -> "Expected a symbolic link here: " + linkName);
    }

    private void createFilesForTestCopyDirectory(final File grandParentDir, final File parentDir, final File childDir) throws IOException {
        final File childDir2 = new File(parentDir, "child2");
        final File grandChildDir = new File(childDir, "grandChild");
        final File grandChild2Dir = new File(childDir2, "grandChild2");
        final File file1 = new File(grandParentDir, "file1.txt");
        final File file2 = new File(parentDir, "file2.txt");
        final File file3 = new File(childDir, "file3.txt");
        final File file4 = new File(childDir2, "file4.txt");
        final File file5 = new File(grandChildDir, "file5.txt");
        final File file6 = new File(grandChild2Dir, "file6.txt");
        FileUtils.deleteDirectory(grandParentDir);
        grandChildDir.mkdirs();
        grandChild2Dir.mkdirs();
        FileUtils.writeStringToFile(file1, "File 1 in grandparent", "UTF8");
        FileUtils.writeStringToFile(file2, "File 2 in parent", "UTF8");
        FileUtils.writeStringToFile(file3, "File 3 in child", "UTF8");
        FileUtils.writeStringToFile(file4, "File 4 in child2", "UTF8");
        FileUtils.writeStringToFile(file5, "File 5 in grandChild", "UTF8");
        FileUtils.writeStringToFile(file6, "File 6 in grandChild2", "UTF8");
    }

    private ImmutablePair<Path, Path> createTempSymbolicLinkedRelativeDir() throws IOException {
        final Path targetDir = tempDirPath.resolve("subdir");
        final Path symLinkedDir = tempDirPath.resolve("symlinked-dir");
        Files.createDirectory(targetDir);
        Files.createSymbolicLink(symLinkedDir, targetDir);
        return ImmutablePair.of(symLinkedDir, targetDir);
    }

    private Set<String> getFilePathSet(final List<File> files) {
        return files.stream().map(f -> {
            try {
                return f.getCanonicalPath();
            } catch (final IOException e) {
                throw new RuntimeException(e);
            }
        }).collect(Collectors.toSet());
    }

    private long getLastModifiedMillis(final File file) throws IOException {
        return FileUtils.lastModified(file);
    }

    private String getName() {
        return this.getClass().getSimpleName();
    }

    private void iterateFilesAndDirs(final File dir, final IOFileFilter fileFilter,
        final IOFileFilter dirFilter, final Collection<File> expectedFilesAndDirs) {
        final Iterator<File> iterator = FileUtils.iterateFilesAndDirs(dir, fileFilter, dirFilter);
        int filesCount = 0;
        try {
            final List<File> actualFiles = new ArrayList<>();
            while (iterator.hasNext()) {
                filesCount++;
                final File file = iterator.next();
                actualFiles.add(file);
                assertTrue(expectedFilesAndDirs.contains(file),
                    () -> "Unexpected directory/file " + file + ", expected one of " + expectedFilesAndDirs);
            }
            assertEquals(expectedFilesAndDirs.size(), filesCount, actualFiles::toString);
        } finally {
            // MUST consume until the end in order to close the underlying stream.
            consumeRemaining(iterator);
        }
    }

    private void openOutputStream_noParent(final boolean createFile) throws Exception {
        final File file = new File("test.txt");
        assertNull(file.getParentFile());
        try {
            if (createFile) {
                TestUtils.createLineFileUtf8(file, new String[]{"Hello"});
            }
            try (FileOutputStream out = FileUtils.openOutputStream(file)) {
                out.write(0);
            }
            assertTrue(file.exists());
        } finally {
            if (!file.delete()) {
                file.deleteOnExit();
            }
        }
    }

    private boolean setLastModifiedMillis(final File testFile, final long millis) {
        return testFile.setLastModified(millis);
    }

    @BeforeEach
    public void setUp() throws Exception {
        testFile1 = new File(tempDirFile, "file1-test.txt");
        testFile2 = new File(tempDirFile, "file1a-test.txt");
        testFile1Size = testFile1.length();
        testFile2Size = testFile2.length();
        if (!testFile1.getParentFile().exists()) {
            fail("Cannot create file " + testFile1
                    + " as the parent directory does not exist");
        }
        try (BufferedOutputStream output3 =
                new BufferedOutputStream(Files.newOutputStream(testFile1.toPath()))) {
            TestUtils.generateTestData(output3, testFile1Size);
        }
        if (!testFile2.getParentFile().exists()) {
            fail("Cannot create file " + testFile2
                    + " as the parent directory does not exist");
        }
        try (BufferedOutputStream output2 =
                new BufferedOutputStream(Files.newOutputStream(testFile2.toPath()))) {
            TestUtils.generateTestData(output2, testFile2Size);
        }
        FileUtils.deleteDirectory(tempDirFile);
        tempDirFile.mkdirs();
        if (!testFile1.getParentFile().exists()) {
            fail("Cannot create file " + testFile1
                    + " as the parent directory does not exist");
        }
        try (BufferedOutputStream output1 =
                new BufferedOutputStream(Files.newOutputStream(testFile1.toPath()))) {
            TestUtils.generateTestData(output1, testFile1Size);
        }
        if (!testFile2.getParentFile().exists()) {
            fail("Cannot create file " + testFile2
                    + " as the parent directory does not exist");
        }
        try (BufferedOutputStream output =
                new BufferedOutputStream(Files.newOutputStream(testFile2.toPath()))) {
            TestUtils.generateTestData(output, testFile2Size);
        }
    }

    // byteCountToDisplaySize
    @Test
    void testByteCountToDisplaySizeBigInteger() {
        final BigInteger b1023 = BigInteger.valueOf(1023);
        final BigInteger b1025 = BigInteger.valueOf(1025);
        final BigInteger KB1 = BigInteger.valueOf(1024);
        final BigInteger MB1 = KB1.multiply(KB1);
        final BigInteger GB1 = MB1.multiply(KB1);
        final BigInteger GB2 = GB1.add(GB1);
        final BigInteger TB1 = GB1.multiply(KB1);
        final BigInteger PB1 = TB1.multiply(KB1);
        final BigInteger EB1 = PB1.multiply(KB1);
        assertEquals("0 bytes", FileUtils.byteCountToDisplaySize(BigInteger.ZERO));
        assertEquals("1 bytes", FileUtils.byteCountToDisplaySize(BigInteger.ONE));
        assertEquals("1023 bytes", FileUtils.byteCountToDisplaySize(b1023));
        assertEquals("1 KB", FileUtils.byteCountToDisplaySize(KB1));
        assertEquals("1 KB", FileUtils.byteCountToDisplaySize(b1025));
        assertEquals("1023 KB", FileUtils.byteCountToDisplaySize(MB1.subtract(BigInteger.ONE)));
        assertEquals("1 MB", FileUtils.byteCountToDisplaySize(MB1));
        assertEquals("1 MB", FileUtils.byteCountToDisplaySize(MB1.add(BigInteger.ONE)));
        assertEquals("1023 MB", FileUtils.byteCountToDisplaySize(GB1.subtract(BigInteger.ONE)));
        assertEquals("1 GB", FileUtils.byteCountToDisplaySize(GB1));
        assertEquals("1 GB", FileUtils.byteCountToDisplaySize(GB1.add(BigInteger.ONE)));
        assertEquals("2 GB", FileUtils.byteCountToDisplaySize(GB2));
        assertEquals("1 GB", FileUtils.byteCountToDisplaySize(GB2.subtract(BigInteger.ONE)));
        assertEquals("1 TB", FileUtils.byteCountToDisplaySize(TB1));
        assertEquals("1 PB", FileUtils.byteCountToDisplaySize(PB1));
        assertEquals("1 EB", FileUtils.byteCountToDisplaySize(EB1));
        assertEquals("7 EB", FileUtils.byteCountToDisplaySize(Long.MAX_VALUE));
        // Other MAX_VALUEs
        assertEquals("63 KB", FileUtils.byteCountToDisplaySize(BigInteger.valueOf(Character.MAX_VALUE)));
        assertEquals("31 KB", FileUtils.byteCountToDisplaySize(BigInteger.valueOf(Short.MAX_VALUE)));
        assertEquals("1 GB", FileUtils.byteCountToDisplaySize(BigInteger.valueOf(Integer.MAX_VALUE)));
    }

    @SuppressWarnings("NumericOverflow")
    @Test
    void testByteCountToDisplaySizeLong() {
        assertEquals("0 bytes", FileUtils.byteCountToDisplaySize(0));
        assertEquals("1 bytes", FileUtils.byteCountToDisplaySize(1));
        assertEquals("1023 bytes", FileUtils.byteCountToDisplaySize(1023));
        assertEquals("1 KB", FileUtils.byteCountToDisplaySize(1024));
        assertEquals("1 KB", FileUtils.byteCountToDisplaySize(1025));
        assertEquals("1023 KB", FileUtils.byteCountToDisplaySize(1024 * 1023));
        assertEquals("1 MB", FileUtils.byteCountToDisplaySize(1024 * 1024));
        assertEquals("1 MB", FileUtils.byteCountToDisplaySize(1024 * 1025));
        assertEquals("1023 MB", FileUtils.byteCountToDisplaySize(1024 * 1024 * 1023));
        assertEquals("1 GB", FileUtils.byteCountToDisplaySize(1024 * 1024 * 1024));
        assertEquals("1 GB", FileUtils.byteCountToDisplaySize(1024 * 1024 * 1025));
        assertEquals("2 GB", FileUtils.byteCountToDisplaySize(1024L * 1024 * 1024 * 2));
        assertEquals("1 GB", FileUtils.byteCountToDisplaySize(1024L * 1024 * 1024 * 2 - 1));
        assertEquals("1 TB", FileUtils.byteCountToDisplaySize(1024L * 1024 * 1024 * 1024));
        assertEquals("1 PB", FileUtils.byteCountToDisplaySize(1024L * 1024 * 1024 * 1024 * 1024));
        assertEquals("1 EB", FileUtils.byteCountToDisplaySize(1024L * 1024 * 1024 * 1024 * 1024 * 1024));
        assertEquals("7 EB", FileUtils.byteCountToDisplaySize(Long.MAX_VALUE));
        // Other MAX_VALUEs
        assertEquals("63 KB", FileUtils.byteCountToDisplaySize(Character.MAX_VALUE));
        assertEquals("31 KB", FileUtils.byteCountToDisplaySize(Short.MAX_VALUE));
        assertEquals("1 GB", FileUtils.byteCountToDisplaySize(Integer.MAX_VALUE));
    }

    @Test
    void testByteCountToDisplaySizeNumber() {
        assertEquals("0 bytes", FileUtils.byteCountToDisplaySize(Integer.valueOf(0)));
        assertEquals("1 bytes", FileUtils.byteCountToDisplaySize(Integer.valueOf(1)));
        assertEquals("1023 bytes", FileUtils.byteCountToDisplaySize(Integer.valueOf(1023)));
        assertEquals("1 KB", FileUtils.byteCountToDisplaySize(Integer.valueOf(1024)));
        assertEquals("1 KB", FileUtils.byteCountToDisplaySize(Integer.valueOf(1025)));
        assertEquals("1023 KB", FileUtils.byteCountToDisplaySize(Long.valueOf(1024 * 1023)));
        assertEquals("1 MB", FileUtils.byteCountToDisplaySize(Long.valueOf(1024 * 1024)));
        assertEquals("1 MB", FileUtils.byteCountToDisplaySize(Long.valueOf(1024 * 1025)));
        assertEquals("1023 MB", FileUtils.byteCountToDisplaySize(Long.valueOf(1024 * 1024 * 1023)));
        assertEquals("1 GB", FileUtils.byteCountToDisplaySize(Long.valueOf(1024 * 1024 * 1024)));
        assertEquals("1 GB", FileUtils.byteCountToDisplaySize(Long.valueOf(1024 * 1024 * 1025)));
        assertEquals("2 GB", FileUtils.byteCountToDisplaySize(Long.valueOf(1024L * 1024 * 1024 * 2)));
        assertEquals("1 GB", FileUtils.byteCountToDisplaySize(Long.valueOf(1024L * 1024 * 1024 * 2 - 1)));
        assertEquals("1 TB", FileUtils.byteCountToDisplaySize(Long.valueOf(1024L * 1024 * 1024 * 1024)));
        assertEquals("1 PB", FileUtils.byteCountToDisplaySize(Long.valueOf(1024L * 1024 * 1024 * 1024 * 1024)));
        assertEquals("1 EB", FileUtils.byteCountToDisplaySize(Long.valueOf(1024L * 1024 * 1024 * 1024 * 1024 * 1024)));
        assertEquals("7 EB", FileUtils.byteCountToDisplaySize(Long.valueOf(Long.MAX_VALUE)));
        // Other MAX_VALUEs
        assertEquals("63 KB", FileUtils.byteCountToDisplaySize(Integer.valueOf(Character.MAX_VALUE)));
        assertEquals("31 KB", FileUtils.byteCountToDisplaySize(Short.valueOf(Short.MAX_VALUE)));
        assertEquals("1 GB", FileUtils.byteCountToDisplaySize(Integer.valueOf(Integer.MAX_VALUE)));
    }

    @Test
    void testChecksum() throws Exception {
        // create a test file
        final String text = "Imagination is more important than knowledge - Einstein";
        final File file = new File(tempDirFile, "checksum-test.txt");
        FileUtils.writeStringToFile(file, text, StandardCharsets.US_ASCII.name());

        // compute the expected checksum
        final Checksum expectedChecksum = new CRC32();
        expectedChecksum.update(text.getBytes(StandardCharsets.US_ASCII), 0, text.length());
        final long expectedValue = expectedChecksum.getValue();

        // compute the checksum of the file
        final Checksum testChecksum = new CRC32();
        final Checksum resultChecksum = FileUtils.checksum(file, testChecksum);
        final long resultValue = resultChecksum.getValue();

        assertSame(testChecksum, resultChecksum);
        assertEquals(expectedValue, resultValue);
    }

    @Test
    void testChecksumCRC32() throws Exception {
        // create a test file
        final String text = "Imagination is more important than knowledge - Einstein";
        final File file = new File(tempDirFile, "checksum-test.txt");
        FileUtils.writeStringToFile(file, text, StandardCharsets.US_ASCII.name());

        // compute the expected checksum
        final Checksum expectedChecksum = new CRC32();
        expectedChecksum.update(text.getBytes(StandardCharsets.US_ASCII), 0, text.length());
        final long expectedValue = expectedChecksum.getValue();

        // compute the checksum of the file
        final long resultValue = FileUtils.checksumCRC32(file);

        assertEquals(expectedValue, resultValue);
    }

    @Test
    void testChecksumDouble() throws Exception {
        // create a test file
        final String text1 = "Imagination is more important than knowledge - Einstein";
        final File file1 = new File(tempDirFile, "checksum-test.txt");
        FileUtils.writeStringToFile(file1, text1, StandardCharsets.US_ASCII.name());

        // create a second test file
        final String text2 = "To be or not to be - Shakespeare";
        final File file2 = new File(tempDirFile, "checksum-test2.txt");
        FileUtils.writeStringToFile(file2, text2, StandardCharsets.US_ASCII.name());

        // compute the expected checksum
        final Checksum expectedChecksum = new CRC32();
        expectedChecksum.update(text1.getBytes(StandardCharsets.US_ASCII), 0, text1.length());
        expectedChecksum.update(text2.getBytes(StandardCharsets.US_ASCII), 0, text2.length());
        final long expectedValue = expectedChecksum.getValue();

        // compute the checksum of the file
        final Checksum testChecksum = new CRC32();
        FileUtils.checksum(file1, testChecksum);
        FileUtils.checksum(file2, testChecksum);
        final long resultValue = testChecksum.getValue();

        assertEquals(expectedValue, resultValue);
    }

    @Test
    void testChecksumOnDirectory() {
        assertThrows(IllegalArgumentException.class, () -> FileUtils.checksum(FileUtils.current(), new CRC32()));
    }

    @Test
    void testChecksumOnNullChecksum() throws Exception {
        // create a test file
        final String text = "Imagination is more important than knowledge - Einstein";
        final File file = new File(tempDirFile, "checksum-test.txt");
        FileUtils.writeStringToFile(file, text, StandardCharsets.US_ASCII.name());
        assertThrows(NullPointerException.class, () -> FileUtils.checksum(file, null));
    }

    @Test
    void testChecksumOnNullFile() {
        assertThrows(NullPointerException.class, () -> FileUtils.checksum(null, new CRC32()));
    }

    // Compare sizes of a directory tree using long and BigInteger methods
    @Test
    void testCompareSizeOf() {
        final File start = new File("src/test/java");
        final long sizeLong1 = FileUtils.sizeOf(start);
        final BigInteger sizeBig = FileUtils.sizeOfAsBigInteger(start);
        final long sizeLong2 = FileUtils.sizeOf(start);
        assertEquals(sizeLong1, sizeLong2, "Size should not change");
        assertEquals(sizeLong1, sizeBig.longValue(), "longSize should equal BigSize");
    }

    @Test
    void testContentEquals() throws Exception {
        // Non-existent files
        final File file = new File(tempDirFile, getName());
        final File file2 = new File(tempDirFile, getName() + "2");
        assertTrue(FileUtils.contentEquals(null, null));
        assertFalse(FileUtils.contentEquals(null, file));
        assertFalse(FileUtils.contentEquals(file, null));
        // both don't exist
        assertTrue(FileUtils.contentEquals(file, file));
        assertTrue(FileUtils.contentEquals(file, file2));
        assertTrue(FileUtils.contentEquals(file2, file2));
        assertTrue(FileUtils.contentEquals(file2, file));
        // Directories
        assertThrows(IllegalArgumentException.class, () -> FileUtils.contentEquals(tempDirFile, tempDirFile));
        // Different files
        final File objFile1 = new File(tempDirFile, getName() + ".object");
        FileUtils.copyURLToFile(getClass().getResource("/java/lang/Object.class"), objFile1);
        final File objFile1b = new File(tempDirFile, getName() + ".object2");
        FileUtils.copyURLToFile(getClass().getResource("/java/lang/Object.class"), objFile1b);
        final File objFile2 = new File(tempDirFile, getName() + ".collection");
        FileUtils.copyURLToFile(getClass().getResource("/java/util/Collection.class"), objFile2);
        // equals to other
        assertFalse(FileUtils.contentEquals(objFile1, objFile2));
        assertFalse(FileUtils.contentEquals(objFile1b, objFile2));
        assertTrue(FileUtils.contentEquals(objFile1, objFile1b));
        // equals to self
        assertTrue(FileUtils.contentEquals(objFile1, objFile1));
        assertTrue(FileUtils.contentEquals(objFile1b, objFile1b));
        assertTrue(FileUtils.contentEquals(objFile2, objFile2));
        // Equal files
        file.createNewFile();
        file2.createNewFile();
        assertTrue(FileUtils.contentEquals(file, file));
        assertTrue(FileUtils.contentEquals(file, file2));
    }

    @Test
    void testContentEqualsIgnoreEOL() throws Exception {
        // Non-existent files
        final File file1 = new File(tempDirFile, getName());
        final File file2 = new File(tempDirFile, getName() + "2");
        assertTrue(FileUtils.contentEqualsIgnoreEOL(null, null, null));
        assertFalse(FileUtils.contentEqualsIgnoreEOL(null, file1, null));
        assertFalse(FileUtils.contentEqualsIgnoreEOL(file1, null, null));
        // both don't  exist
        assertTrue(FileUtils.contentEqualsIgnoreEOL(file1, file1, null));
        assertTrue(FileUtils.contentEqualsIgnoreEOL(file1, file2, null));
        assertTrue(FileUtils.contentEqualsIgnoreEOL(file2, file2, null));
        assertTrue(FileUtils.contentEqualsIgnoreEOL(file2, file1, null));

        // Directories
        assertThrows(IllegalArgumentException.class,
            () -> FileUtils.contentEqualsIgnoreEOL(tempDirFile, tempDirFile, null));

        // Different files
        final File tfile1 = new File(tempDirFile, getName() + ".txt1");
        FileUtils.write(tfile1, "123\r");

        final File tfile2 = new File(tempDirFile, getName() + ".txt2");
        FileUtils.write(tfile2, "123\n");

        final File tfile3 = new File(tempDirFile, getName() + ".collection");
        FileUtils.write(tfile3, "123\r\n2");

        assertTrue(FileUtils.contentEqualsIgnoreEOL(tfile1, tfile1, null));
        assertTrue(FileUtils.contentEqualsIgnoreEOL(tfile2, tfile2, null));
        assertTrue(FileUtils.contentEqualsIgnoreEOL(tfile3, tfile3, null));

        assertTrue(FileUtils.contentEqualsIgnoreEOL(tfile1, tfile2, null));
        assertFalse(FileUtils.contentEqualsIgnoreEOL(tfile1, tfile3, null));
        assertFalse(FileUtils.contentEqualsIgnoreEOL(tfile2, tfile3, null));

        final URL urlCR = getClass().getResource("FileUtilsTestDataCR.dat");
        assertNotNull(urlCR);
        final File cr = new File(urlCR.toURI());
        assertTrue(cr.exists());

        final URL urlCRLF = getClass().getResource("FileUtilsTestDataCRLF.dat");
        assertNotNull(urlCRLF);
        final File crlf = new File(urlCRLF.toURI());
        assertTrue(crlf.exists());

        final URL urlLF = getClass().getResource("FileUtilsTestDataLF.dat");
        assertNotNull(urlLF);
        final File lf = new File(urlLF.toURI());
        assertTrue(lf.exists());

        assertTrue(FileUtils.contentEqualsIgnoreEOL(cr, cr, null));
        assertTrue(FileUtils.contentEqualsIgnoreEOL(crlf, crlf, null));
        assertTrue(FileUtils.contentEqualsIgnoreEOL(lf, lf, null));

        assertTrue(FileUtils.contentEqualsIgnoreEOL(cr, crlf, null));
        assertTrue(FileUtils.contentEqualsIgnoreEOL(cr, lf, null));
        assertTrue(FileUtils.contentEqualsIgnoreEOL(crlf, lf, null));

        // Check the files behave OK when EOL is not ignored
        assertTrue(FileUtils.contentEquals(cr, cr));
        assertTrue(FileUtils.contentEquals(crlf, crlf));
        assertTrue(FileUtils.contentEquals(lf, lf));

        assertFalse(FileUtils.contentEquals(cr, crlf));
        assertFalse(FileUtils.contentEquals(cr, lf));
        assertFalse(FileUtils.contentEquals(crlf, lf));

        // Equal files
        file1.createNewFile();
        file2.createNewFile();
        assertTrue(FileUtils.contentEqualsIgnoreEOL(file1, file1, null));
        assertTrue(FileUtils.contentEqualsIgnoreEOL(file1, file2, null));
    }

    /**
     * See what happens when copyDirectory copies a directory that is a symlink
     * to another directory containing non-symlinked files.
     * This is a characterization test to explore current behavior, and arguably
     * represents a bug. This behavior, and the test, is likely to change
     * and should not be relied on.
     */
    @Test
    void testCopyDir_SymbolicLink() throws Exception {
        // Make a directory
        final File realDirectory = new File(tempDirFile, "real_directory");
        realDirectory.mkdir();
        final File content = new File(realDirectory, "hello.txt");
        FileUtils.writeStringToFile(content, "HELLO WORLD", "UTF8");

        // Make a symlink to the directory
        final Path linkPath = tempDirFile.toPath().resolve("link_to_directory");
        Files.createSymbolicLink(linkPath, realDirectory.toPath());

        // Now copy symlink
        final File destination = new File(tempDirFile, "destination");

        // Is the copy a symlink or an actual directory?
        FileUtils.copyDirectory(linkPath.toFile(), destination);

        // delete the original file so that if we can read the bytes from the
        // copied directory it's definitely been copied, not linked.
        assumeTrue(content.delete());

        assertFalse(Files.isSymbolicLink(destination.toPath()));
        final File copied_content = new File(destination, "hello.txt");
        final String actual = FileUtils.readFileToString(copied_content, "UTF8");
        assertEquals("HELLO WORLD", actual);
    }

    @Test
    void testCopyDir_SymbolicLinkCycle() throws Exception {
        // Make a directory
        final File topDirectory = new File(tempDirFile, "topDirectory");
        topDirectory.mkdir();
        final File content = new File(topDirectory, "hello.txt");
        FileUtils.writeStringToFile(content, "HELLO WORLD", "UTF8");
        final File childDirectory = new File(topDirectory, "child_directory");
        childDirectory.mkdir();

        // Make a symlink to the top directory
        final Path linkPath = childDirectory.toPath().resolve("link_to_top");
        Files.createSymbolicLink(linkPath, topDirectory.toPath());

        // Now copy symlink
        final File destination = new File(tempDirFile, "destination");
        FileUtils.copyDirectory(linkPath.toFile(), destination);

        // delete the original file so that if we can read the bytes from the
        // copied directory it's definitely been copied, not linked.
        assumeTrue(content.delete());

        assertFalse(Files.isSymbolicLink(destination.toPath()));
        final File copied_content = new File(destination, "hello.txt");
        final String actual = FileUtils.readFileToString(copied_content, "UTF8");
        assertEquals("HELLO WORLD", actual);

        final File[] copied = destination.listFiles();
        assertEquals(2, copied.length);
    }

    /**
     * Tests IO-807.
     */
    @Test
    void testCopyDirectory_brokenSymbolicLink() throws IOException {
        // Make a file
        final File sourceDirectory = new File(tempDirFile, "source_directory");
        sourceDirectory.mkdir();
        final File targetFile = new File(sourceDirectory, "hello.txt");
        FileUtils.writeStringToFile(targetFile, "HELLO WORLD", "UTF8");

        // Make a symlink to the file
        final Path targetPath = targetFile.toPath();
        final Path linkPath = sourceDirectory.toPath().resolve("linkfile");
        Files.createSymbolicLink(linkPath, targetPath);
        assumeTrue(Files.isSymbolicLink(linkPath), () -> "Expected a symlink here: " + linkPath);
        assumeTrue(Files.exists(linkPath));
        assumeTrue(Files.exists(linkPath, LinkOption.NOFOLLOW_LINKS));

        // Delete the file file to break the symlink
        assumeTrue(targetFile.delete());
        assumeFalse(Files.exists(linkPath));
        assumeTrue(Files.exists(linkPath, LinkOption.NOFOLLOW_LINKS));

        // Now copy sourceDirectory, including the broken link, to another directory
        final File destination = new File(tempDirFile, "destination");
        FileUtils.copyDirectory(sourceDirectory, destination);
        assertTrue(destination.exists());
        final Path copiedBrokenSymlink = new File(destination, "linkfile").toPath();

        // test for the existence of the copied symbolic link as a link
        assertTrue(Files.isSymbolicLink(copiedBrokenSymlink));

        // shouldn't be able to read through to the source of the link.
        // If we can, then the link points somewhere other than the deleted file
        assertFalse(Files.exists(copiedBrokenSymlink));
    }

    @Test
    void testCopyDirectory_SymbolicLink() throws IOException {
        // Make a file
        final File sourceDirectory = new File(tempDirFile, "source_directory");
        sourceDirectory.mkdir();
        final File targetFile = new File(sourceDirectory, "hello.txt");
        FileUtils.writeStringToFile(targetFile, "HELLO WORLD", "UTF8");

        // Make a symlink to the file
        final Path targetPath = targetFile.toPath();
        final Path linkPath = sourceDirectory.toPath().resolve("linkfile");
        Files.createSymbolicLink(linkPath, targetPath);
        assumeTrue(Files.isSymbolicLink(linkPath), () -> "Expected a symlink here: " + linkPath);
        assumeTrue(Files.exists(linkPath));
        assumeTrue(Files.exists(linkPath, LinkOption.NOFOLLOW_LINKS));

        // Now copy sourceDirectory to another directory
        final File destination = new File(tempDirFile, "destination");
        FileUtils.copyDirectory(sourceDirectory, destination);
        assertTrue(destination.exists());
        final Path copiedSymlink = new File(destination, "linkfile").toPath();

        // test for the existence of the copied symbolic link as a link
        assertTrue(Files.isSymbolicLink(copiedSymlink));
        assertTrue(Files.exists(copiedSymlink));
    }

    /**
     * Test what happens when copyDirectory copies a directory that contains a symlink
     * to a file outside the copied directory.
     */
    @Test
    void testCopyDirectory_SymbolicLinkExternalFile() throws Exception {
        // make a file
        final File content = new File(tempDirFile, "hello.txt");
        FileUtils.writeStringToFile(content, "HELLO WORLD", "UTF8");

        // Make a directory
        final File realDirectory = new File(tempDirFile, "real_directory");
        realDirectory.mkdir();

        // Make a symlink to the file
        final Path linkPath = realDirectory.toPath().resolve("link_to_file");
        Files.createSymbolicLink(linkPath, content.toPath());

        // Now copy the directory
        final File destination = new File(tempDirFile, "destination");
        FileUtils.copyDirectory(realDirectory, destination);

        // test that the copied directory contains a link to the original file
        final File copiedLink = new File(destination, "link_to_file");
        assertTrue(Files.isSymbolicLink(copiedLink.toPath()));
        final String actual = FileUtils.readFileToString(copiedLink, "UTF8");
        assertEquals("HELLO WORLD", actual);

        final Path source = Files.readSymbolicLink(copiedLink.toPath());
        assertEquals(content.toPath(), source);
    }

    @Test
    void testCopyDirectoryExceptions() {
        //
        // NullPointerException
        assertThrows(NullPointerException.class, () -> FileUtils.copyDirectory(null, null));
        assertThrows(NullPointerException.class, () -> FileUtils.copyDirectory(null, testFile1));
        assertThrows(NullPointerException.class, () -> FileUtils.copyDirectory(testFile1, null));
        assertThrows(NullPointerException.class, () -> FileUtils.copyDirectory(null, new File("a")));
        //
        // IllegalArgumentException
        assertThrows(IllegalArgumentException.class, () -> FileUtils.copyDirectory(testFile1, new File("a")));
        assertThrows(IllegalArgumentException.class, () -> FileUtils.copyDirectory(testFile1, new File("a")));
        assertThrows(IllegalArgumentException.class, () -> FileUtils.copyDirectory(tempDirFile, tempDirFile));
        //
        // IOException
        assertThrows(IOException.class, () -> FileUtils.copyDirectory(new File("doesnt-exist"), new File("a")));
        assertThrows(IllegalArgumentException.class, () -> FileUtils.copyDirectory(tempDirFile, testFile1));
    }

    @Test
    void testCopyDirectoryFiltered() throws IOException {
        final File grandParentDir = new File(tempDirFile, "grandparent");
        final File parentDir = new File(grandParentDir, "parent");
        final File childDir = new File(parentDir, "child");
        createFilesForTestCopyDirectory(grandParentDir, parentDir, childDir);

        final NameFileFilter filter = new NameFileFilter("parent", "child", "file3.txt");
        final File destDir = new File(tempDirFile, "copydest");

        FileUtils.copyDirectory(grandParentDir, destDir, filter);
        final List<File> files = LIST_WALKER.list(destDir);
        assertEquals(3, files.size());
        assertEquals("parent", files.get(0).getName());
        assertEquals("child", files.get(1).getName());
        assertEquals("file3.txt", files.get(2).getName());
    }

    @Test
    void testCopyDirectoryPreserveDates() throws Exception {
        final File source = new File(tempDirFile, "source");
        final File sourceDirectory = new File(source, "directory");
        final File sourceFile = new File(sourceDirectory, "hello.txt");

        // Prepare source data
        source.mkdirs();
        sourceDirectory.mkdir();
        FileUtils.writeStringToFile(sourceFile, "HELLO WORLD", "UTF8");
        // Set dates in reverse order to avoid overwriting previous values
        // Also, use full seconds (arguments are in ms) close to today
        // but still highly unlikely to occur in the real world
        assertTrue(setLastModifiedMillis(sourceFile, DATE3));
        assertTrue(setLastModifiedMillis(sourceDirectory, DATE2));
        assertTrue(setLastModifiedMillis(source, DATE1));

        final File target = new File(tempDirFile, "target");
        final File targetDirectory = new File(target, "directory");
        final File targetFile = new File(targetDirectory, "hello.txt");

        // Test with preserveFileDate disabled
        // On Windows, the last modified time is copied by default.
        FileUtils.copyDirectory(source, target, false);
        assertNotEquals(DATE1, getLastModifiedMillis(target));
        assertNotEquals(DATE2, getLastModifiedMillis(targetDirectory));
        if (!SystemUtils.IS_OS_WINDOWS) {
            assertNotEquals(DATE3, getLastModifiedMillis(targetFile));
        }

        // Test permission of copied file match destination folder
        if (!SystemUtils.IS_OS_WINDOWS) {
            final Set<PosixFilePermission> parentPerms = Files.getPosixFilePermissions(target.getParentFile().toPath());
            final Set<PosixFilePermission> targetPerms = Files.getPosixFilePermissions(target.toPath());
            assertEquals(parentPerms, targetPerms);
        } else {
            final AclFileAttributeView parentView = Files.getFileAttributeView(target.getParentFile().toPath(), AclFileAttributeView.class);
            final AclFileAttributeView targetView = Files.getFileAttributeView(target.toPath(), AclFileAttributeView.class);
            assertEquals(parentView.getAcl(), targetView.getAcl());
        }

        FileUtils.deleteDirectory(target);

        // Test with preserveFileDate enabled
        FileUtils.copyDirectory(source, target, true);
        assertEquals(DATE1, getLastModifiedMillis(target));
        assertEquals(DATE2, getLastModifiedMillis(targetDirectory));
        assertEquals(DATE3, getLastModifiedMillis(targetFile));
        FileUtils.deleteDirectory(target);

        // also if the target directory already exists (IO-190)
        target.mkdirs();
        FileUtils.copyDirectory(source, target, true);
        assertEquals(DATE1, getLastModifiedMillis(target));
        assertEquals(DATE2, getLastModifiedMillis(targetDirectory));
        assertEquals(DATE3, getLastModifiedMillis(targetFile));
        FileUtils.deleteDirectory(target);

        // also if the target subdirectory already exists (IO-190)
        targetDirectory.mkdirs();
        FileUtils.copyDirectory(source, target, true);
        assertEquals(DATE1, getLastModifiedMillis(target));
        assertEquals(DATE2, getLastModifiedMillis(targetDirectory));
        assertEquals(DATE3, getLastModifiedMillis(targetFile));
        FileUtils.deleteDirectory(target);
    }

    /** Tests IO-141 */
    @Test
    void testCopyDirectoryToChild() throws IOException {
        final File grandParentDir = new File(tempDirFile, "grandparent");
        final File parentDir = new File(grandParentDir, "parent");
        final File childDir = new File(parentDir, "child");
        createFilesForTestCopyDirectory(grandParentDir, parentDir, childDir);

        final long expectedCount = LIST_WALKER.list(grandParentDir).size() + LIST_WALKER.list(parentDir).size();
        final long expectedSize = FileUtils.sizeOfDirectory(grandParentDir) + FileUtils.sizeOfDirectory(parentDir);
        FileUtils.copyDirectory(parentDir, childDir);
        assertEquals(expectedCount, LIST_WALKER.list(grandParentDir).size());
        assertEquals(expectedSize, FileUtils.sizeOfDirectory(grandParentDir));
        assertTrue(expectedCount > 0, "Count > 0");
        assertTrue(expectedSize > 0, "Size > 0");
    }

    @Test
    void testCopyDirectoryToDirectory_NonExistingDest() throws Exception {
        if (!testFile1.getParentFile().exists()) {
            fail("Cannot create file " + testFile1
                    + " as the parent directory does not exist");
        }
        try (OutputStream output1 = new BufferedOutputStream(Files.newOutputStream(testFile1.toPath()))) {
            TestUtils.generateTestData(output1, 1234);
        }
        if (!testFile2.getParentFile().exists()) {
            fail("Cannot create file " + testFile2
                    + " as the parent directory does not exist");
        }
        try (OutputStream output = new BufferedOutputStream(Files.newOutputStream(testFile2.toPath()))) {
            TestUtils.generateTestData(output, 4321);
        }
        final File srcDir = tempDirFile;
        final File subDir = new File(srcDir, "sub");
        subDir.mkdir();
        final File subFile = new File(subDir, "A.txt");
        FileUtils.writeStringToFile(subFile, "HELLO WORLD", "UTF8");
        final File destDir = new File(FileUtils.getTempDirectoryPath(), "tmp-FileUtilsTestCase");
        FileUtils.deleteDirectory(destDir);
        final File actualDestDir = new File(destDir, srcDir.getName());

        FileUtils.copyDirectoryToDirectory(srcDir, destDir);

        assertTrue(destDir.exists(), "Check exists");
        assertTrue(actualDestDir.exists(), "Check exists");
        final long srcSize = FileUtils.sizeOfDirectory(srcDir);
        assertTrue(srcSize > 0, "Size > 0");
        assertEquals(srcSize, FileUtils.sizeOfDirectory(actualDestDir), "Check size");
        assertTrue(new File(actualDestDir, "sub/A.txt").exists());
        FileUtils.deleteDirectory(destDir);
    }

    @Test
    void testCopyDirectoryToExistingDest() throws Exception {
        if (!testFile1.getParentFile().exists()) {
            fail("Cannot create file " + testFile1
                    + " as the parent directory does not exist");
        }
        try (OutputStream output1 = new BufferedOutputStream(Files.newOutputStream(testFile1.toPath()))) {
            TestUtils.generateTestData(output1, 1234);
        }
        if (!testFile2.getParentFile().exists()) {
            fail("Cannot create file " + testFile2
                    + " as the parent directory does not exist");
        }
        try (OutputStream output = new BufferedOutputStream(Files.newOutputStream(testFile2.toPath()))) {
            TestUtils.generateTestData(output, 4321);
        }
        final File srcDir = tempDirFile;
        final File subDir = new File(srcDir, "sub");
        subDir.mkdir();
        final File subFile = new File(subDir, "A.txt");
        FileUtils.writeStringToFile(subFile, "HELLO WORLD", "UTF8");
        final File destDir = new File(SystemProperties.getJavaIoTmpdir(), "tmp-FileUtilsTestCase");
        FileUtils.deleteDirectory(destDir);
        destDir.mkdirs();

        FileUtils.copyDirectory(srcDir, destDir);

        final long srcSize = FileUtils.sizeOfDirectory(srcDir);
        assertTrue(srcSize > 0, "Size > 0");
        assertEquals(srcSize, FileUtils.sizeOfDirectory(destDir));
        assertTrue(new File(destDir, "sub/A.txt").exists());
    }

    /** Test IO-141 */
    @Test
    void testCopyDirectoryToGrandChild() throws IOException {
        final File grandParentDir = new File(tempDirFile, "grandparent");
        final File parentDir = new File(grandParentDir, "parent");
        final File childDir = new File(parentDir, "child");
        createFilesForTestCopyDirectory(grandParentDir, parentDir, childDir);

        final long expectedCount = LIST_WALKER.list(grandParentDir).size() * 2;
        final long expectedSize = FileUtils.sizeOfDirectory(grandParentDir) * 2;
        FileUtils.copyDirectory(grandParentDir, childDir);
        assertEquals(expectedCount, LIST_WALKER.list(grandParentDir).size());
        assertEquals(expectedSize, FileUtils.sizeOfDirectory(grandParentDir));
        assertTrue(expectedSize > 0, "Size > 0");
    }

    /** Tests IO-217 FileUtils.copyDirectoryToDirectory makes infinite loops */
    @Test
    void testCopyDirectoryToItself() throws Exception {
        final File dir = new File(tempDirFile, "itself");
        dir.mkdirs();
        FileUtils.copyDirectoryToDirectory(dir, dir);
        assertEquals(1, LIST_WALKER.list(dir).size());
    }

    @Test
    void testCopyDirectoryToNonExistingDest() throws Exception {
        if (!testFile1.getParentFile().exists()) {
            fail("Cannot create file " + testFile1
                    + " as the parent directory does not exist");
        }
        try (OutputStream output1 = new BufferedOutputStream(Files.newOutputStream(testFile1.toPath()))) {
            TestUtils.generateTestData(output1, 1234);
        }
        if (!testFile2.getParentFile().exists()) {
            fail("Cannot create file " + testFile2
                    + " as the parent directory does not exist");
        }
        try (OutputStream output = new BufferedOutputStream(Files.newOutputStream(testFile2.toPath()));) {
            TestUtils.generateTestData(output, 4321);
        }
        final File srcDir = tempDirFile;
        final File subDir = new File(srcDir, "sub");
        subDir.mkdir();
        final File subFile = new File(subDir, "A.txt");
        FileUtils.writeStringToFile(subFile, "HELLO WORLD", "UTF8");
        final File destDir = new File(FileUtils.getTempDirectoryPath(), "tmp-FileUtilsTestCase");
        FileUtils.deleteDirectory(destDir);

        FileUtils.copyDirectory(srcDir, destDir);

        assertTrue(destDir.exists(), "Check exists");
        final long sizeOfSrcDirectory = FileUtils.sizeOfDirectory(srcDir);
        assertTrue(sizeOfSrcDirectory > 0, "Size > 0");
        assertEquals(sizeOfSrcDirectory, FileUtils.sizeOfDirectory(destDir), "Check size");
        assertTrue(new File(destDir, "sub/A.txt").exists());
        FileUtils.deleteDirectory(destDir);
    }

    /**
     * Test for https://github.com/apache/commons-io/pull/371. The dir name 'par' is a substring of
     * the dir name 'parent' which is the parent of the 'parent/child' dir.
     */
    @Test
    void testCopyDirectoryWithPotentialFalsePartialMatch() throws IOException {
        final File grandParentDir = new File(tempDirFile, "grandparent");
        final File parentDir = new File(grandParentDir, "parent");
        final File parDir = new File(grandParentDir, "par");
        final File childDir = new File(parentDir, "child");
        createFilesForTestCopyDirectory(grandParentDir, parDir, childDir);

        final List<File> initFiles = LIST_WALKER.list(grandParentDir);
        final List<File> parFiles = LIST_WALKER.list(parDir);
        final long expectedCount = initFiles.size() + parFiles.size();
        final long expectedSize = FileUtils.sizeOfDirectory(grandParentDir) + FileUtils.sizeOfDirectory(parDir);
        FileUtils.copyDirectory(parDir, childDir);
        final List<File> latestFiles = LIST_WALKER.list(grandParentDir);
        assertEquals(expectedCount, latestFiles.size());
        assertEquals(expectedSize, FileUtils.sizeOfDirectory(grandParentDir));
        assertTrue(expectedCount > 0, "Count > 0");
        assertTrue(expectedSize > 0, "Size > 0");
        final Set<String> initFilePaths = getFilePathSet(initFiles);
        final Set<String> newFilePaths = getFilePathSet(latestFiles);
        newFilePaths.removeAll(initFilePaths);
        assertEquals(parFiles.size(), newFilePaths.size());
    }

    @Test
    void testCopyFile_SymbolicLink() throws Exception {
        // Make a file
        final File sourceDirectory = new File(tempDirFile, "source_directory");
        sourceDirectory.mkdir();
        final File targetFile = new File(sourceDirectory, "hello.txt");
        FileUtils.writeStringToFile(targetFile, "HELLO WORLD", "UTF8");

        // Make a symlink to the file
        final Path targetPath = targetFile.toPath();
        final Path linkPath = sourceDirectory.toPath().resolve("linkfile");
        Files.createSymbolicLink(linkPath, targetPath);

        // Now copy symlink to another directory
        final File destination = new File(tempDirFile, "destination");
        FileUtils.copyFile(linkPath.toFile(), destination);
        assertFalse(Files.isSymbolicLink(destination.toPath()));
        final String contents = FileUtils.readFileToString(destination, StandardCharsets.UTF_8);
        assertEquals("HELLO WORLD", contents);
    }

    @Test
    void testCopyFile1() throws Exception {
        final File destination = new File(tempDirFile, "copy1.txt");

        backDateFile10Minutes(testFile1); // set test file back 10 minutes

        FileUtils.copyFile(testFile1, destination);
        assertTrue(destination.exists(), "Check Exist");
        assertEquals(testFile1Size, destination.length(), "Check Full copy");
        assertEquals(getLastModifiedMillis(testFile1), getLastModifiedMillis(destination), "Check last modified date preserved");
    }

    @Test
    void testCopyFile1ToDir() throws Exception {
        final File directory = new File(tempDirFile, "subdir");
        if (!directory.exists()) {
            directory.mkdirs();
        }
        final File destination = new File(directory, testFile1.getName());

        backDateFile10Minutes(testFile1);

        FileUtils.copyFileToDirectory(testFile1, directory);
        assertTrue(destination.exists(), "Check Exist");
        assertEquals(testFile1Size, destination.length(), "Check Full copy");
        assertEquals(FileUtils.lastModified(testFile1), FileUtils.lastModified(destination), "Check last modified date preserved");

        assertThrows(IllegalArgumentException.class, () -> FileUtils.copyFileToDirectory(destination, directory),
            "Should not be able to copy a file into the same directory as itself");
    }

    @Test
    void testCopyFile2() throws Exception {
        final File destination = new File(tempDirFile, "copy2.txt");

        backDateFile10Minutes(testFile1); // set test file back 10 minutes

        FileUtils.copyFile(testFile1, destination);
        assertTrue(destination.exists(), "Check Exist");
        assertEquals(testFile2Size, destination.length(), "Check Full copy");
        assertEquals(getLastModifiedMillis(testFile1) , getLastModifiedMillis(destination), "Check last modified date preserved");
    }

    @Test
    void testCopyFile2ToDir() throws Exception {
        final File directory = new File(tempDirFile, "subdir");
        if (!directory.exists()) {
            directory.mkdirs();
        }
        final File destination = new File(directory, testFile1.getName());

        backDateFile10Minutes(testFile1);

        FileUtils.copyFileToDirectory(testFile1, directory);
        assertTrue(destination.exists(), "Check Exist");
        assertEquals(testFile2Size, destination.length(), "Check Full copy");
        assertEquals(FileUtils.lastModified(testFile1), FileUtils.lastModified(destination), "Check last modified date preserved");
    }

    @Test
    void testCopyFile2WithoutFileDatePreservation() throws Exception {
        final File destFile = new File(tempDirFile, "copy2.txt");

        backDateFile10Minutes(testFile1); // set test file back 10 minutes

        // destination file time should not be less than this (allowing for granularity)
        final long nowMillis = System.currentTimeMillis() - 1000L;
        // On Windows, the last modified time is copied by default.
        FileUtils.copyFile(testFile1, destFile, false);
        assertTrue(destFile.exists(), "Check Exist");
        assertEquals(testFile1Size, destFile.length(), "Check Full copy");
        final long destLastModMillis = getLastModifiedMillis(destFile);
        final long unexpectedMillis = getLastModifiedMillis(testFile1);
        if (!SystemUtils.IS_OS_WINDOWS) {
            final long deltaMillis = destLastModMillis - unexpectedMillis;
            assertNotEquals(unexpectedMillis, destLastModMillis,
                "Check last modified date not same as input, delta " + deltaMillis);
            assertTrue(destLastModMillis > nowMillis,
                destLastModMillis + " > " + nowMillis + " (delta " + deltaMillis + ")");
        }
    }

    @Test
    @Disabled
    void testCopyFileLarge() throws Exception {

        final File largeFile = new File(tempDirFile, "large.txt");
        final File destination = new File(tempDirFile, "copylarge.txt");

        if (!largeFile.getParentFile().exists()) {
            fail("Cannot create file " + largeFile
                    + " as the parent directory does not exist");
        }
        try (OutputStream output = new BufferedOutputStream(Files.newOutputStream(largeFile.toPath()))) {
            TestUtils.generateTestData(output, FileUtils.ONE_GB);
        }
        FileUtils.copyFile(largeFile, destination);

        assertTrue(destination.exists(), "Check Exist");
        assertEquals(largeFile.length(), destination.length(), "Check Full copy");
    }

    @Test
    void testCopyFileToOutputStream() throws Exception {
        final ByteArrayOutputStream destination = new ByteArrayOutputStream();
        FileUtils.copyFile(testFile1, destination);
        assertEquals(testFile1Size, destination.size(), "Check Full copy size");
        final byte[] expected = FileUtils.readFileToByteArray(testFile1);
        assertArrayEquals(expected, destination.toByteArray(), "Check Full copy");
    }

    @Test
    void testCopyFileToReadOnlyDirectory() throws Exception {
        final File directory = new File(tempDirFile, "readonly");
        if (!directory.exists()) {
            assumeTrue(directory.mkdirs());
        }
        assumeTrue(directory.setWritable(false));

        assertThrows(IOException.class, () -> FileUtils.copyFileToDirectory(testFile1, directory),
            "Should not be able to copy a file into a readonly directory");
    }

    @Test
    void testCopyToDirectoryWithDirectory() throws IOException {
        final File destDirectory = new File(tempDirFile, "destination");
        if (!destDirectory.exists()) {
            destDirectory.mkdirs();
        }

        // Create a test directory
        final File inputDirectory = new File(tempDirFile, "input");
        if (!inputDirectory.exists()) {
            inputDirectory.mkdirs();
        }
        final File outputDirDestination = new File(destDirectory, inputDirectory.getName());
        FileUtils.copyToDirectory(testFile1, inputDirectory);
        final File destFile1 = new File(outputDirDestination, testFile1.getName());
        FileUtils.copyToDirectory(testFile2, inputDirectory);
        final File destFile2 = new File(outputDirDestination, testFile2.getName());

        FileUtils.copyToDirectory(inputDirectory, destDirectory);

        // Check the directory was created
        assertTrue(outputDirDestination.exists(), "Check Exists");
        assertTrue(outputDirDestination.isDirectory(), "Check Directory");

        // Check each file
        assertTrue(destFile1.exists(), "Check Exists");
        assertEquals(testFile1Size, destFile1.length(), "Check Full Copy");
        assertTrue(destFile2.exists(), "Check Exists");
        assertEquals(testFile2Size, destFile2.length(), "Check Full Copy");
    }

    @Test
    void testCopyToDirectoryWithFile() throws IOException {
        final File directory = new File(tempDirFile, "subdir");
        if (!directory.exists()) {
            directory.mkdirs();
        }
        final File destination = new File(directory, testFile1.getName());

        FileUtils.copyToDirectory(testFile1, directory);
        assertTrue(destination.exists(), "Check Exists");
        assertEquals(testFile1Size, destination.length(), "Check Full Copy");
    }

    @Test
    void testCopyToDirectoryWithFileSourceDoesNotExist() {
        assertThrows(IOException.class,
                () -> FileUtils.copyToDirectory(new File(tempDirFile, "doesNotExists"), tempDirFile));
    }

    @Test
    void testCopyToDirectoryWithFileSourceIsNull() {
        assertThrows(NullPointerException.class, () -> FileUtils.copyToDirectory((File) null, tempDirFile));
    }

    @Test
    void testCopyToDirectoryWithIterable() throws IOException {
        final File directory = new File(tempDirFile, "subdir");
        if (!directory.exists()) {
            directory.mkdirs();
        }

        final List<File> input = new ArrayList<>();
        input.add(testFile1);
        input.add(testFile2);

        final File destFile1 = new File(directory, testFile1.getName());
        final File destFile2 = new File(directory, testFile2.getName());

        FileUtils.copyToDirectory(input, directory);
        // Check each file
        assertTrue(destFile1.exists(), "Check Exists");
        assertEquals(testFile1Size, destFile1.length(), "Check Full Copy");
        assertTrue(destFile2.exists(), "Check Exists");
        assertEquals(testFile2Size, destFile2.length(), "Check Full Copy");
    }

    @Test
    void testCopyToDirectoryWithIterableSourceDoesNotExist() {
        assertThrows(IOException.class, () -> FileUtils.copyToDirectory(Collections.singleton(new File(tempDirFile, "doesNotExists")), tempDirFile));
    }

    @Test
    void testCopyToDirectoryWithIterableSourceIsNull() {
        assertThrows(NullPointerException.class, () -> FileUtils.copyToDirectory((List<File>) null, tempDirFile));
    }

    @Test
    void testCopyToSelf() throws Exception {
        final File destination = new File(tempDirFile, "copy3.txt");
        //Prepare a test file
        FileUtils.copyFile(testFile1, destination);
        assertThrows(IllegalArgumentException.class, () -> FileUtils.copyFile(destination, destination));
    }

    @Test
    void testCopyURLToFile() throws Exception {
        // Creates file
        final File file = new File(tempDirFile, getName());
        assertContentMatchesAfterCopyURLToFileFor("/java/lang/Object.class", file);
        //TODO Maybe test copy to itself like for copyFile()
    }

    @Test
    void testCopyURLToFileCreatesParentDirs() throws Exception {
        final File file = managedTempDirPath.resolve("subdir").resolve(getName()).toFile();
        assertContentMatchesAfterCopyURLToFileFor("/java/lang/Object.class", file);
    }

    @Test
    void testCopyURLToFileReplacesExisting() throws Exception {
        final File file = new File(tempDirFile, getName());
        assertContentMatchesAfterCopyURLToFileFor("/java/lang/Object.class", file);
        assertContentMatchesAfterCopyURLToFileFor("/java/lang/String.class", file);
    }

    @Test
    void testCopyURLToFileWithTimeout() throws Exception {
        // Creates file
        final File file = new File(tempDirFile, "testCopyURLToFileWithTimeout");

        // Loads resource
        final String resourceName = "/java/lang/Object.class";
        FileUtils.copyURLToFile(getClass().getResource(resourceName), file, 500, 500);

        // Tests that resource was copied correctly
        try (InputStream fis = Files.newInputStream(file.toPath());
             InputStream resStream = getClass().getResourceAsStream(resourceName);) {
            assertTrue(IOUtils.contentEquals(resStream, fis), "Content is not equal.");
        }
    }

    /**
     * Tests a directory with one file of size 0.
     */
    @Test
    void testCountFolders1FileSize0() {
        assertEquals(0, FileUtils.sizeOfDirectory(Paths.get("src/test/resources/org/apache/commons/io/dirs-1-file-size-0").toFile()));
    }

    /**
     * Tests a directory with one file of size 1.
     */
    @Test
    void testCountFolders1FileSize1() {
        assertEquals(1, FileUtils.sizeOfDirectory(Paths.get("src/test/resources/org/apache/commons/io/dirs-1-file-size-1").toFile()));
    }

    /**
     * Tests a directory with two subdirectories, each containing one file of size 1.
     */
    @Test
    void testCountFolders2FileSize2() {
        assertEquals(2, FileUtils.sizeOfDirectory(Paths.get("src/test/resources/org/apache/commons/io/dirs-2-file-size-2").toFile()));
    }

    /**
     * Tests a directory with two subdirectories, each containing one file of size 1.
     */
    @Test
    void testCountFolders2FileSize4() {
        assertEquals(8, FileUtils.sizeOfDirectory(Paths.get("src/test/resources/org/apache/commons/io/dirs-2-file-size-4").toFile()));
    }

    @Test
    void testCreateParentDirectories() throws IOException {
        // If a directory already exists, nothing happens.
        FileUtils.createParentDirectories(FileUtils.current());
        // null is a noop
        FileUtils.createParentDirectories(null);
    }

    @Test
    void testDecodeUrl() {
        assertEquals("", FileUtils.decodeUrl(""));
        assertEquals("foo", FileUtils.decodeUrl("foo"));
        assertEquals("+", FileUtils.decodeUrl("+"));
        assertEquals("% ", FileUtils.decodeUrl("%25%20"));
        assertEquals("%20", FileUtils.decodeUrl("%2520"));
        assertEquals("jar:file:/C:/dir/sub dir/1.0/foo-1.0.jar!/org/Bar.class", FileUtils
                .decodeUrl("jar:file:/C:/dir/sub%20dir/1.0/foo-1.0.jar!/org/Bar.class"));
    }

    @Test
    void testDecodeUrlEncodingUtf8() {
        assertEquals("\u00E4\u00F6\u00FC\u00DF", FileUtils.decodeUrl("%C3%A4%C3%B6%C3%BC%C3%9F"));
    }

    @Test
    void testDecodeUrlLenient() {
        assertEquals(" ", FileUtils.decodeUrl(" "));
        assertEquals("\u00E4\u00F6\u00FC\u00DF", FileUtils.decodeUrl("\u00E4\u00F6\u00FC\u00DF"));
        assertEquals("%", FileUtils.decodeUrl("%"));
        assertEquals("% ", FileUtils.decodeUrl("%%20"));
        assertEquals("%2", FileUtils.decodeUrl("%2"));
        assertEquals("%2G", FileUtils.decodeUrl("%2G"));
    }

    @Test
    void testDecodeUrlNullSafe() {
        assertNull(FileUtils.decodeUrl(null));
    }

    @Test
    void testDelete() throws Exception {
        assertEquals(testFile1, FileUtils.delete(testFile1));
        assertThrows(IOException.class, () -> FileUtils.delete(new File("does not exist.nope")));
    }

    @Test
    void testDeleteDirectoryFailsOnFile() {
        // Fail request to delete a directory for a file
        assertThrows(IllegalArgumentException.class, () -> FileUtils.deleteDirectory(testFile1));
    }

    @Test
    void testDeleteDirectoryNoopIfAbsent() {
        // Noop on non-existent entry
        assertDoesNotThrow(() -> FileUtils.deleteDirectory(new File("does not exist.nope")));
    }

    @Test
    void testDeleteDirectorySymbolicLink() throws IOException {
        final Path symlinkedDir = createTempSymbolicLinkedRelativeDir().getLeft();
        FileUtils.deleteDirectory(symlinkedDir.toFile());
        assertFalse(Files.exists(symlinkedDir));
    }

    @Test
    void testDeleteDirectorySymbolicLinkAbsent() throws IOException {
        final ImmutablePair<Path, Path> pair = createTempSymbolicLinkedRelativeDir();
        final Path symlinkedDir = pair.getLeft();
        final Path targetDir = pair.getRight();
        assertTrue(Files.exists(symlinkedDir), symlinkedDir::toString);
        Files.delete(symlinkedDir);
        assertTrue(Files.exists(targetDir), targetDir::toString);
        assertFalse(Files.exists(symlinkedDir), symlinkedDir::toString);
        // actual test
        FileUtils.deleteDirectory(symlinkedDir.toFile());
        assertFalse(Files.exists(symlinkedDir), symlinkedDir::toString);
    }

    @Test
    void testDeleteDirectorySymbolicLinkAbsentDeepTarget() throws IOException {
        final ImmutablePair<Path, Path> pair = createTempSymbolicLinkedRelativeDir();
        final Path symLinkedDir = pair.getLeft();
        final Path targetDir = pair.getRight();
        // more setup
        final Path targetDir2 = targetDir.resolve("subdir2");
        final Path symLinkedDir2 = targetDir.resolve("symlinked-dir2");
        Files.createDirectory(targetDir2);
        Files.createSymbolicLink(symLinkedDir2, targetDir2);
        assertTrue(Files.exists(symLinkedDir2), symLinkedDir2::toString);
        // remove target directory, keeping symbolic link
        Files.delete(targetDir2);
        assertFalse(Files.exists(targetDir2), targetDir2::toString);
        assertFalse(Files.exists(symLinkedDir2), symLinkedDir2::toString);
        // actual test
        FileUtils.deleteDirectory(targetDir.toFile());
        assertFalse(Files.exists(targetDir), targetDir::toString);
    }

    @Test
    void testDeleteDirectorySymbolicLinkAbsentTarget() throws IOException {
        final ImmutablePair<Path, Path> pair = createTempSymbolicLinkedRelativeDir();
        final Path symlinkedDir = pair.getLeft();
        final Path targetDir = pair.getRight();
        assertTrue(Files.exists(symlinkedDir), symlinkedDir::toString);
        // remove target directory, keeping symbolic link
        Files.delete(targetDir);
        assertFalse(Files.exists(targetDir), targetDir::toString);
        assertFalse(Files.exists(symlinkedDir), symlinkedDir::toString);
        // actual test
        FileUtils.deleteDirectory(symlinkedDir.toFile());
        assertFalse(Files.exists(symlinkedDir), symlinkedDir::toString);
    }

    @Test
    void testDeleteQuietlyDir() throws IOException {
        final File testDirectory = new File(tempDirFile, "testDeleteQuietlyDir");
        final File testFile = new File(testDirectory, "testDeleteQuietlyFile");
        testDirectory.mkdirs();
        if (!testFile.getParentFile().exists()) {
            fail("Cannot create file " + testFile
                    + " as the parent directory does not exist");
        }
        try (OutputStream output = new BufferedOutputStream(Files.newOutputStream(testFile.toPath()))) {
            TestUtils.generateTestData(output, 0);
        }

        assertTrue(testDirectory.exists());
        assertTrue(testFile.exists());
        FileUtils.deleteQuietly(testDirectory);
        assertFalse(testDirectory.exists(), "Check No Exist");
        assertFalse(testFile.exists(), "Check No Exist");
    }

    @Test
    void testDeleteQuietlyFile() throws IOException {
        final File testFile = new File(tempDirFile, "testDeleteQuietlyFile");
        if (!testFile.getParentFile().exists()) {
            fail("Cannot create file " + testFile
                    + " as the parent directory does not exist");
        }
        try (OutputStream output = new BufferedOutputStream(Files.newOutputStream(testFile.toPath()))) {
            TestUtils.generateTestData(output, 0);
        }

        assertTrue(testFile.exists());
        FileUtils.deleteQuietly(testFile);
        assertFalse(testFile.exists(), "Check No Exist");
    }

    @Test
    void testDeleteQuietlyForNull() {
        FileUtils.deleteQuietly(null);
    }

    @Test
    void testDeleteQuietlyNonExistent() {
        final File testFile = new File("testDeleteQuietlyNonExistent");
        assertFalse(testFile.exists());
        FileUtils.deleteQuietly(testFile);
    }

    /**
     * Tests the FileUtils implementation.
     */
    @Test
    void testFileUtils() throws Exception {
        // Loads file from classpath
        final File file1 = new File(tempDirFile, "test.txt");
        final String fileName = file1.getAbsolutePath();

        //Create test file on-the-fly (used to be in CVS)
        try (OutputStream out = Files.newOutputStream(file1.toPath())) {
            out.write("This is a test".getBytes(StandardCharsets.UTF_8));
        }

        final File file2 = new File(tempDirFile, "test2.txt");

        FileUtils.writeStringToFile(file2, fileName, UTF_8);
        assertTrue(file2.exists());
        assertTrue(file2.length() > 0);

        final String file2contents = FileUtils.readFileToString(file2, UTF_8);
        assertEquals(fileName, file2contents, "Second file's contents correct");

        assertTrue(file2.delete());

        final String contents = FileUtils.readFileToString(new File(fileName), UTF_8);
        assertEquals("This is a test", contents, "FileUtils.fileRead()");

    }

    @Test
    void testForceDeleteAFile1() throws Exception {
        final File destination = new File(tempDirFile, "copy1.txt");
        destination.createNewFile();
        assertTrue(destination.exists(), "Copy1.txt doesn't exist to delete");
        FileUtils.forceDelete(destination);
        assertFalse(destination.exists(), "Check No Exist");
    }

    @Test
    void testForceDeleteAFile2() throws Exception {
        final File destination = new File(tempDirFile, "copy2.txt");
        destination.createNewFile();
        assertTrue(destination.exists(), "Copy2.txt doesn't exist to delete");
        FileUtils.forceDelete(destination);
        assertFalse(destination.exists(), "Check No Exist");
    }

    @Test
    void testForceDeleteAFileDoesNotExist() {
        final File destination = new File(tempDirFile, "no_such_file");
        assertFalse(destination.exists(), "Check No Exist");
        assertThrowsExactly(FileNotFoundException.class, () -> FileUtils.forceDelete(destination));

    }

    @Test
    public void testForceDeleteBrokenSymlink() throws Exception {
        final ImmutablePair<Path, Path> pair = createTempSymbolicLinkedRelativeDir();
        final Path symlinkedDir = pair.getLeft();
        final Path targetDir = pair.getRight();

        Files.delete(targetDir);
        assertFalse(Files.exists(symlinkedDir));
        assertTrue(Files.isSymbolicLink(symlinkedDir));

        FileUtils.forceDelete(symlinkedDir.toFile());

        // check targeted symlink is gone
        assertFalse(Files.exists(symlinkedDir));
        assertFalse(Files.isSymbolicLink(symlinkedDir));
    }

    @Test
    void testForceDeleteDir() throws Exception {
        final File testDirectory = tempDirFile;
        assertTrue(testDirectory.exists(), "TestDirectory must exist");
        FileUtils.forceDelete(testDirectory);
        assertFalse(testDirectory.exists(), "TestDirectory must not exist");
    }

    /**
     * TODO Passes on macOS, fails on Linux and Windows with AccessDeniedException.
     */
    @Test
    @EnabledOnOs(value = OS.MAC)
    void testForceDeleteReadOnlyDirectory() throws Exception {
        try (TempDirectory destDir = TempDirectory.create("dir-");
                TempFile destination = TempFile.create(destDir, "test-", ".txt")) {
            // sanity check structure
            assertTrue(Files.isDirectory(destDir.get()));
            assertEquals(destDir.get(), destination.get().getParent());
            // sanity check attributes
            final File file = destination.toFile();
            assertTrue(file.setReadOnly());
            assertTrue(file.canRead());
            assertFalse(file.canWrite());
            // sanity check that File.delete() deletes a read-only directory.
            final PathCounters delete = destDir.delete();
            assertEquals(1, delete.getDirectoryCounter().get());
            assertEquals(1, delete.getFileCounter().get());
            assertFalse(file.exists());
            assertFalse(destDir.exists());
        }
        try (TempDirectory destDir = TempDirectory.create("dir-");
                TempFile destination = TempFile.create(destDir, "test-", ".txt")) {
            // sanity check structure
            assertTrue(Files.isDirectory(destDir.get()));
            assertEquals(destDir.get(), destination.get().getParent());
            // sanity check attributes
            final File dir = destDir.toFile();
            // real test
            assertTrue(dir.setReadOnly());
            assertTrue(dir.canRead());
            assertFalse(dir.canWrite());
            assertTrue(dir.exists(), "File doesn't exist to delete");
            // TODO Passes on macOS, fails on Linux and Windows with AccessDeniedException.
            FileUtils.forceDelete(dir);
            assertFalse(destination.exists(), "Check deletion");
            assertFalse(dir.exists(), "Check deletion");
            assertFalse(destDir.exists(), "Check deletion");
        }
    }

    @Test
    void testForceDeleteReadOnlyFile() throws Exception {
        try (TempFile destination = TempFile.create("test-", ".txt")) {
            final File file = destination.toFile();
            assertTrue(file.setReadOnly());
            assertTrue(file.canRead());
            assertFalse(file.canWrite());
            // sanity check that File.delete() deletes read-only files.
            assertTrue(file.delete());
        }
        try (TempFile destination = TempFile.create("test-", ".txt")) {
            final File file = destination.toFile();
            // real test
            assertTrue(file.setReadOnly());
            assertTrue(file.canRead());
            assertFalse(file.canWrite());
            assertTrue(file.exists(), "File doesn't exist to delete");
            FileUtils.forceDelete(file);
            assertFalse(file.exists(), "Check deletion");
        }
    }

    @Test
    public void testForceDeleteSymlink() throws Exception {
        final ImmutablePair<Path, Path> pair = createTempSymbolicLinkedRelativeDir();
        final Path symlinkedDir = pair.getLeft();
        final Path targetDir = pair.getRight();

        assertTrue(Files.exists(symlinkedDir));
        assertTrue(Files.isSymbolicLink(symlinkedDir));
        assertTrue(Files.exists(targetDir));

        FileUtils.forceDelete(symlinkedDir.toFile());

        // check targeted symlink is gone
        assertFalse(Files.exists(symlinkedDir));
        assertFalse(Files.isSymbolicLink(symlinkedDir));
        // dir targeted by symlink is not deleted
        assertTrue(Files.exists(targetDir));
    }

    /**
     * TODO Passes on macOS, fails on Linux and Windows with AccessDeniedException.
     */
    @Test
    @EnabledOnOs(value = OS.MAC)
    void testForceDeleteUnwritableDirectory() throws Exception {
        try (TempDirectory destDir = TempDirectory.create("dir-");
                TempFile file = TempFile.create(destDir, "test-", ".txt")) {
            // sanity check structure
            assertTrue(Files.isDirectory(destDir.get()));
            assertEquals(destDir.get(), file.get().getParent());
            // sanity check attributes
            final File dir = destDir.toFile();
            assertTrue(dir.canWrite());
            // Windows: setWritable(false) returns false.
            assertTrue(dir.setWritable(false), () -> "setWritable(false) on " + dir);
            assertFalse(dir.canWrite());
            assertTrue(dir.canRead());
            // sanity check that File.delete() cannot delete non-empty directories.
            assertFalse(dir.delete());
            // delete underlying file.
            assertFalse(file.toFile().delete());
            // reset attribute so we can delete file and auto-close/delete dir.
            assertTrue(dir.setWritable(true));
            assertTrue(file.toFile().delete());
        }
        try (TempDirectory destDir = TempDirectory.create("dir-");
                TempFile file = TempFile.create(destDir, "test-", ".txt")) {
            // sanity check structure
            assertTrue(Files.isDirectory(destDir.get()));
            assertEquals(destDir.get(), file.get().getParent());
            // sanity check attributes
            final File dir = destDir.toFile();
            assertTrue(dir.canWrite());
            assertTrue(dir.setWritable(false));
            assertFalse(dir.canWrite());
            assertTrue(dir.canRead());
            // sanity check that File.delete() cannot delete non-empty directories.
            assertFalse(dir.delete());
            // test
            // Linux: Fails with AccessDeniedException.
            FileUtils.forceDelete(dir);
            assertFalse(file.exists());
            assertFalse(dir.exists());
        }
    }

    @Test
    void testForceDeleteUnwritableFile() throws Exception {
        try (TempFile destination = TempFile.create("test-", ".txt")) {
            final File file = destination.toFile();
            assertTrue(file.canWrite());
            assertTrue(file.setWritable(false));
            assertFalse(file.canWrite());
            assertTrue(file.canRead());
            // sanity check that File.delete() deletes unwritable files.
            assertTrue(file.delete());
        }
        try (TempFile destination = TempFile.create("test-", ".txt")) {
            final File file = destination.toFile();
            // real test
            assertTrue(file.canWrite());
            assertTrue(file.setWritable(false));
            assertFalse(file.canWrite());
            assertTrue(file.canRead());
            assertTrue(file.exists(), "File doesn't exist to delete");
            FileUtils.forceDelete(file);
            assertFalse(file.exists(), "Check deletion");
        }
    }

    @Test
    void testForceMkdir() throws Exception {
        // Tests with existing directory
        FileUtils.forceMkdir(tempDirFile);

        // Creates test file
        final File testFile = new File(tempDirFile, getName());
        testFile.createNewFile();
        assertTrue(testFile.exists(), "Test file does not exist.");

        // Tests with existing file
        assertThrows(IOException.class, () -> FileUtils.forceMkdir(testFile));

        testFile.delete();

        // Tests with non-existent directory
        FileUtils.forceMkdir(testFile);
        assertTrue(testFile.exists(), "Directory was not created.");

        // noop
        FileUtils.forceMkdir(null);
    }

    @Test
    void testForceMkdirParent() throws Exception {
        // Tests with existing directory
        assertTrue(tempDirFile.exists());
        final File testParentDir = new File(tempDirFile, "testForceMkdirParent");
        testParentDir.delete();
        assertFalse(testParentDir.exists());
        final File testFile = new File(testParentDir, "test.txt");
        assertFalse(testParentDir.exists());
        assertFalse(testFile.exists());
        // Create
        FileUtils.forceMkdirParent(testFile);
        assertTrue(testParentDir.exists());
        assertFalse(testFile.exists());
        // Again
        FileUtils.forceMkdirParent(testFile);
        assertTrue(testParentDir.exists());
        assertFalse(testFile.exists());
    }

    @Test
    void testGetFile() {
        final File expected_A = new File("src");
        final File expected_B = new File(expected_A, "main");
        final File expected_C = new File(expected_B, "java");
        assertEquals(expected_A, FileUtils.getFile("src"), "A");
        assertEquals(expected_B, FileUtils.getFile("src", "main"), "B");
        assertEquals(expected_C, FileUtils.getFile("src", "main", "java"), "C");
        assertThrows(NullPointerException.class, () -> FileUtils.getFile((String[]) null));

    }

    @Test
    void testGetFile_Parent() {
        final File parent = new File("parent");
        final File expected_A = new File(parent, "src");
        final File expected_B = new File(expected_A, "main");
        final File expected_C = new File(expected_B, "java");
        assertEquals(expected_A, FileUtils.getFile(parent, "src"), "A");
        assertEquals(expected_B, FileUtils.getFile(parent, "src", "main"), "B");
        assertEquals(expected_C, FileUtils.getFile(parent, "src", "main", "java"), "C");
        assertThrows(NullPointerException.class, () -> FileUtils.getFile(parent, (String[]) null));
        assertThrows(NullPointerException.class, () -> FileUtils.getFile((File) null, "src"));
    }

    @Test
    void testGetTempDirectory() {
        final File tempDirectory = new File(FileUtils.getTempDirectoryPath());
        assertEquals(tempDirectory, FileUtils.getTempDirectory());
    }

    @Test
    void testGetTempDirectoryPath() {
        assertEquals(SystemProperties.getJavaIoTmpdir(), FileUtils.getTempDirectoryPath());
    }

    @Test
    void testGetUserDirectory() {
        final File userDirectory = new File(SystemProperties.getUserHome());
        assertEquals(userDirectory, FileUtils.getUserDirectory());
    }

    @Test
    void testGetUserDirectoryPath() {
        assertEquals(SystemProperties.getUserHome(), FileUtils.getUserDirectoryPath());
    }

    @Test
    void testIO276() throws Exception {
        final File dir = new File("target", "IO276");
        Files.deleteIfExists(dir.toPath());
        assertTrue(dir.mkdirs(), dir + " should not be present");
        final File file = new File(dir, "IO276.txt");
        assertTrue(file.createNewFile(), file + " should not be present");
        FileUtils.forceDeleteOnExit(dir);
        // If this does not work, test will fail next time (assuming target is not cleaned)
    }

    @Test
    void testIO300() {
        final File testDirectory = tempDirFile;
        final File src = new File(testDirectory, "dir1");
        final File dest = new File(src, "dir2");
        assertTrue(dest.mkdirs());
        assertTrue(src.exists());
        assertThrows(IOException.class, () -> FileUtils.moveDirectoryToDirectory(src, dest, false));
        assertTrue(src.exists());
    }

    @Test
    void testIO575() throws IOException {
        final Path sourceDir = Files.createTempDirectory("source-dir");
        final String fileName = "some-file";
        final Path sourceFile = Files.createFile(sourceDir.resolve(fileName));

        assertEquals(SystemUtils.IS_OS_WINDOWS, sourceFile.toFile().canExecute());

        sourceFile.toFile().setExecutable(true);

        assertTrue(sourceFile.toFile().canExecute());

        final Path destDir = Files.createTempDirectory("some-empty-destination");

        FileUtils.copyDirectory(sourceDir.toFile(), destDir.toFile());

        final Path destFile = destDir.resolve(fileName);

        assertTrue(destFile.toFile().exists());
        assertTrue(destFile.toFile().canExecute());
    }

    @Test
    void testIsDirectory() throws IOException {
        assertFalse(FileUtils.isDirectory(null));

        assertTrue(FileUtils.isDirectory(tempDirFile));
        assertFalse(FileUtils.isDirectory(testFile1));

        final File tempDirAsFile;
        try (TempDirectory tempDir = TempDirectory.create(getClass().getCanonicalName())) {
            tempDirAsFile = tempDir.toFile();
            assertTrue(FileUtils.isDirectory(tempDirAsFile));
        }
        assertFalse(FileUtils.isDirectory(tempDirAsFile));
    }

    @Test
    void testIsEmptyDirectory() throws IOException {
        try (TempDirectory tempDir = TempDirectory.create(getClass().getCanonicalName())) {
            final File tempDirAsFile = tempDir.toFile();
            Assertions.assertTrue(FileUtils.isEmptyDirectory(tempDirAsFile));
        }
        Assertions.assertFalse(FileUtils.isEmptyDirectory(DIR_SIZE_1.toFile()));
    }

    @ParameterizedTest
    @ValueSource(longs = {1L, 100L, 1_000L, 10_000L, 100_000L, 1_000_000L})
    void testIsFileNewerOlder(final long millis) throws Exception {
        // Files
        final File oldFile = new File(tempDirFile, "FileUtils-old.txt");
        final File refFile = new File(tempDirFile, "FileUtils-reference.txt");
        final File newFile = new File(tempDirFile, "FileUtils-new.txt");
        final File invalidFile = new File(tempDirFile, "FileUtils-invalid-file.txt");
        // Paths
        final Path oldPath = oldFile.toPath();
        final Path refPath = refFile.toPath();
        final Path newPath = newFile.toPath();
        // FileTimes
        // TODO What is wrong with Java 8 on macOS? Or is this a macOS file system issue?
        final long actualMillis = SystemUtils.IS_OS_MAC && SystemUtils.IS_JAVA_1_8 ? millis + 1000 : millis;
        final FileTime oldFileTime = FileTime.from(actualMillis * 1, TimeUnit.MILLISECONDS);
        final FileTime refFileTime = FileTime.from(actualMillis * 2, TimeUnit.MILLISECONDS);
        final FileTime testFileTime = FileTime.from(actualMillis * 3, TimeUnit.MILLISECONDS);
        final FileTime newFileTime = FileTime.from(actualMillis * 4, TimeUnit.MILLISECONDS);

        // Create fixtures
        try (OutputStream output = new BufferedOutputStream(Files.newOutputStream(oldPath))) {
            TestUtils.generateTestData(output, 0);
        }
        Files.setLastModifiedTime(oldPath, oldFileTime);

        try (OutputStream output = new BufferedOutputStream(Files.newOutputStream(refPath))) {
            TestUtils.generateTestData(output, 0);
        }
        Files.setLastModifiedTime(refPath, refFileTime);

        final Date date = new Date(testFileTime.toMillis());
        final long now = date.getTime();
        final Instant instant = date.toInstant();
        final ZonedDateTime zonedDateTime = ZonedDateTime.ofInstant(instant, ZoneId.systemDefault());
        final OffsetDateTime offsetDateTime = zonedDateTime.toOffsetDateTime();
        final LocalDateTime localDateTime = zonedDateTime.toLocalDateTime();
        final LocalDate localDate = zonedDateTime.toLocalDate();
        final LocalDate localDatePlusDay = localDate.plusDays(1);
        final LocalTime localTime0 = LocalTime.MIDNIGHT;
        final OffsetTime offsetTime0 = OffsetTime.of(localTime0, ZoneOffset.UTC);

        try (OutputStream output = new BufferedOutputStream(Files.newOutputStream(newPath))) {
            TestUtils.generateTestData(output, 0);
        }
        Files.setLastModifiedTime(newPath, newFileTime);

        // Test
        assertFalse(FileUtils.isFileNewer(oldFile, refFile), "Old File - Newer - File");
        assertFalse(FileUtils.isFileNewer(oldFile, date), "Old File - Newer - Date");
        assertFalse(FileUtils.isFileNewer(oldFile, now), "Old File - Newer - Mili");
        assertFalse(FileUtils.isFileNewer(oldFile, instant), "Old File - Newer - Instant");
        assertFalse(FileUtils.isFileNewer(oldFile, zonedDateTime), "Old File - Newer - ZonedDateTime");
        assertFalse(FileUtils.isFileNewer(oldFile, offsetDateTime), "Old File - Newer - OffsetDateTime");
        assertFalse(FileUtils.isFileNewer(oldFile, localDateTime), "Old File - Newer - LocalDateTime");
        assertFalse(FileUtils.isFileNewer(oldFile, localDateTime, ZoneId.systemDefault()), "Old File - Newer - LocalDateTime,ZoneId");
        assertFalse(FileUtils.isFileNewer(oldFile, localDate), "Old File - Newer - LocalDate");
        assertTrue(FileUtils.isFileNewer(oldFile, localDate, localTime0), "Old File - Newer - LocalDate,LocalTime");
        assertTrue(FileUtils.isFileNewer(oldFile, localDate, offsetTime0), "Old File - Newer - LocalDate,OffsetTime");
        assertFalse(FileUtils.isFileNewer(oldFile, localDatePlusDay), "Old File - Newer - LocalDate plus one day");
        assertFalse(FileUtils.isFileNewer(oldFile, localDatePlusDay, localTime0), "Old File - Newer - LocalDate plus one day,LocalTime");
        assertFalse(FileUtils.isFileNewer(oldFile, localDatePlusDay, offsetTime0), "Old File - Newer - LocalDate plus one day,OffsetTime");

        assertTrue(FileUtils.isFileNewer(newFile, refFile), "New File - Newer - File");
        assertTrue(FileUtils.isFileNewer(newFile, date), "New File - Newer - Date");
        assertTrue(FileUtils.isFileNewer(newFile, now), "New File - Newer - Mili");
        assertTrue(FileUtils.isFileNewer(newFile, instant), "New File - Newer - Instant");
        assertTrue(FileUtils.isFileNewer(newFile, zonedDateTime), "New File - Newer - ZonedDateTime");
        assertTrue(FileUtils.isFileNewer(newFile, offsetDateTime), "New File - Newer - OffsetDateTime");
        assertTrue(FileUtils.isFileNewer(newFile, localDateTime), "New File - Newer - LocalDateTime");
        assertTrue(FileUtils.isFileNewer(newFile, localDateTime, ZoneId.systemDefault()), "New File - Newer - LocalDateTime,ZoneId");
        assertFalse(FileUtils.isFileNewer(newFile, localDate), "New File - Newer - LocalDate");
        assertTrue(FileUtils.isFileNewer(newFile, localDate, localTime0), "New File - Newer - LocalDate,LocalTime");
        assertTrue(FileUtils.isFileNewer(newFile, localDate, offsetTime0), "New File - Newer - LocalDate,OffsetTime");
        assertFalse(FileUtils.isFileNewer(newFile, localDatePlusDay), "New File - Newer - LocalDate plus one day");
        assertFalse(FileUtils.isFileNewer(newFile, localDatePlusDay, localTime0), "New File - Newer - LocalDate plus one day,LocalTime");
        assertFalse(FileUtils.isFileNewer(newFile, localDatePlusDay, offsetTime0), "New File - Newer - LocalDate plus one day,OffsetTime");
        assertFalse(FileUtils.isFileNewer(invalidFile, refFile), "Illegal - Newer - File");
        assertThrows(UncheckedIOException.class, () -> FileUtils.isFileNewer(newFile, invalidFile));

        // Test isFileOlder()
        assertTrue(FileUtils.isFileOlder(oldFile, refFile), "Old File - Older - File");
        assertTrue(FileUtils.isFileOlder(oldFile, date), "Old File - Older - Date");
        assertTrue(FileUtils.isFileOlder(oldFile, now), "Old File - Older - Mili");
        assertTrue(FileUtils.isFileOlder(oldFile, instant), "Old File - Older - Instant");
        assertTrue(FileUtils.isFileOlder(oldFile, zonedDateTime), "Old File - Older - ZonedDateTime");
        assertTrue(FileUtils.isFileOlder(oldFile, offsetDateTime), "Old File - Older - OffsetDateTime");
        assertTrue(FileUtils.isFileOlder(oldFile, localDateTime), "Old File - Older - LocalDateTime");
        assertTrue(FileUtils.isFileOlder(oldFile, localDateTime, ZoneId.systemDefault()), "Old File - Older - LocalDateTime,LocalTime");
        assertTrue(FileUtils.isFileOlder(oldFile, localDate), "Old File - Older - LocalDate");
        assertFalse(FileUtils.isFileOlder(oldFile, localDate, localTime0), "Old File - Older - LocalDate,LocalTime");
        assertFalse(FileUtils.isFileOlder(oldFile, localDate, offsetTime0), "Old File - Older - LocalDate,OffsetTime");
        assertTrue(FileUtils.isFileOlder(oldFile, localDatePlusDay), "Old File - Older - LocalDate plus one day");
        assertTrue(FileUtils.isFileOlder(oldFile, localDatePlusDay, localTime0), "Old File - Older - LocalDate plus one day,LocalTime");
        assertTrue(FileUtils.isFileOlder(oldFile, localDatePlusDay, offsetTime0), "Old File - Older - LocalDate plus one day,OffsetTime");

        assertFalse(FileUtils.isFileOlder(newFile, refFile), "New File - Older - File");
        assertFalse(FileUtils.isFileOlder(newFile, date), "New File - Older - Date");
        assertFalse(FileUtils.isFileOlder(newFile, now), "New File - Older - Mili");
        assertFalse(FileUtils.isFileOlder(newFile, instant), "New File - Older - Instant");
        assertFalse(FileUtils.isFileOlder(newFile, zonedDateTime), "New File - Older - ZonedDateTime");
        assertFalse(FileUtils.isFileOlder(newFile, offsetDateTime), "New File - Older - OffsetDateTime");
        assertFalse(FileUtils.isFileOlder(newFile, localDateTime), "New File - Older - LocalDateTime");
        assertFalse(FileUtils.isFileOlder(newFile, localDateTime, ZoneId.systemDefault()), "New File - Older - LocalDateTime,ZoneId");
        assertTrue(FileUtils.isFileOlder(newFile, localDate), "New File - Older - LocalDate");
        assertFalse(FileUtils.isFileOlder(newFile, localDate, localTime0), "New File - Older - LocalDate,LocalTime");
        assertFalse(FileUtils.isFileOlder(newFile, localDate, offsetTime0), "New File - Older - LocalDate,OffsetTime");
        assertTrue(FileUtils.isFileOlder(newFile, localDatePlusDay), "New File - Older - LocalDate plus one day");
        assertTrue(FileUtils.isFileOlder(newFile, localDatePlusDay, localTime0), "New File - Older - LocalDate plus one day,LocalTime");
        assertTrue(FileUtils.isFileOlder(newFile, localDatePlusDay, offsetTime0), "New File - Older - LocalDate plus one day,OffsetTime");

        assertFalse(FileUtils.isFileOlder(invalidFile, refFile), "Illegal - Older - File");
        assertThrows(UncheckedIOException.class, () -> FileUtils.isFileOlder(newFile, invalidFile));

        // Null File
        assertThrows(NullPointerException.class, () -> FileUtils.isFileNewer(null, now));

        // Null reference File
        assertThrows(NullPointerException.class, () -> FileUtils.isFileNewer(oldFile, (File) null));

        // Invalid reference File
        assertThrows(UncheckedIOException.class, () -> FileUtils.isFileNewer(oldFile, invalidFile));

        // Null reference Date
        assertThrows(NullPointerException.class, () -> FileUtils.isFileNewer(oldFile, (Date) null));

        // Test isFileOlder() exceptions
        // Null File
        assertThrows(NullPointerException.class, () -> FileUtils.isFileOlder(null, now));

        // Null reference File
        assertThrows(NullPointerException.class, () -> FileUtils.isFileOlder(oldFile, (File) null));

        // Null reference Date
        assertThrows(NullPointerException.class, () -> FileUtils.isFileOlder(oldFile, (Date) null));

        // Invalid reference File
        assertThrows(UncheckedIOException.class, () -> FileUtils.isFileOlder(oldFile, invalidFile));
    }

    @Test
    void testIsRegularFile() throws IOException {
        assertFalse(FileUtils.isRegularFile(null));

        assertFalse(FileUtils.isRegularFile(tempDirFile));
        assertTrue(FileUtils.isRegularFile(testFile1));

        Files.delete(testFile1.toPath());
        assertFalse(FileUtils.isRegularFile(testFile1));
    }

    @Test
    void testIterateFiles() throws Exception {
        final File srcDir = tempDirFile;
        final File subDir = new File(srcDir, "list_test");
        final File subSubDir = new File(subDir, "subSubDir");
        final File notSubSubDir = new File(subDir, "notSubSubDir");
        assertTrue(subDir.mkdir());
        assertTrue(subSubDir.mkdir());
        assertTrue(notSubSubDir.mkdir());
        Iterator<File> iterator = null;
        try {
            // Need list to be appendable
            final List<String> expectedFileNames = new ArrayList<>(
                Arrays.asList("a.txt", "b.txt", "c.txt", "d.txt", "e.txt", "f.txt"));
            final int[] fileSizes = {123, 234, 345, 456, 678, 789};
            assertEquals(expectedFileNames.size(), fileSizes.length);
            Collections.sort(expectedFileNames);
            Arrays.sort(fileSizes);
            for (int i = 0; i < fileSizes.length; ++i) {
                TestUtils.generateTestData(new File(subDir, expectedFileNames.get(i)), fileSizes[i]);
            }
            //
            final String subSubFileName = "z.txt";
            TestUtils.generateTestData(new File(subSubDir, subSubFileName), 1);
            expectedFileNames.add(subSubFileName);
            //
            final String notSubSubFileName = "not.txt";
            TestUtils.generateTestData(new File(notSubSubDir, notSubSubFileName), 1);

            final WildcardFileFilter allFilesFileFilter = WildcardFileFilter.builder().setWildcards("*.*").get();
            final NameFileFilter dirFilter = new NameFileFilter("subSubDir");
            iterator = FileUtils.iterateFiles(subDir, allFilesFileFilter, dirFilter);

            final Map<String, String> matchedFileNames = new HashMap<>();
            final List<String> actualFileNames = new ArrayList<>();

            while (iterator.hasNext()) {
                boolean found = false;
                final String fileName = iterator.next().getName();
                actualFileNames.add(fileName);

                for (int j = 0; !found && j < expectedFileNames.size(); ++j) {
                    final String expectedFileName = expectedFileNames.get(j);
                    if (expectedFileName.equals(fileName)) {
                        matchedFileNames.put(expectedFileName, expectedFileName);
                        found = true;
                    }
                }
            }
            assertEquals(expectedFileNames.size(), matchedFileNames.size());
            Collections.sort(actualFileNames);
            assertEquals(expectedFileNames, actualFileNames);
        } finally {
            consumeRemaining(iterator);
            notSubSubDir.delete();
            subSubDir.delete();
            subDir.delete();
        }
    }

    @Test
    void testIterateFilesAndDirs() throws IOException {
        final File srcDir = tempDirFile;
        // temporaryFolder/srcDir
        // - subdir1
        // -- subdir2
        // --- a.txt
        // --- subdir3
        // --- subdir4
        final File subDir1 = new File(srcDir, "subdir1");
        final File subDir2 = new File(subDir1, "subdir2");
        final File subDir3 = new File(subDir2, "subdir3");
        final File subDir4 = new File(subDir2, "subdir4");
        assertTrue(subDir1.mkdir());
        assertTrue(subDir2.mkdir());
        assertTrue(subDir3.mkdir());
        assertTrue(subDir4.mkdir());
        final File someFile = new File(subDir2, "a.txt");
        final WildcardFileFilter fileFilterAllFiles = WildcardFileFilter.builder().setWildcards("*.*").get();
        final WildcardFileFilter fileFilterAllDirs = WildcardFileFilter.builder().setWildcards("*").get();
        final WildcardFileFilter fileFilterExtTxt = WildcardFileFilter.builder().setWildcards("*.txt").get();
        try (OutputStream output = new BufferedOutputStream(Files.newOutputStream(someFile.toPath()))) {
            TestUtils.generateTestData(output, 100);
        }
        //
        // "*.*" and "*"
        Collection<File> expectedFilesAndDirs = Arrays.asList(subDir1, subDir2, someFile, subDir3, subDir4);
        iterateFilesAndDirs(subDir1, fileFilterAllFiles, fileFilterAllDirs, expectedFilesAndDirs);
        //
        // "*.txt" and "*"
        expectedFilesAndDirs = Arrays.asList(subDir1, subDir2, someFile, subDir3, subDir4);
        iterateFilesAndDirs(subDir1, fileFilterExtTxt, fileFilterAllDirs, expectedFilesAndDirs);
        //
        // "*.*" and "subdir2"
        expectedFilesAndDirs = Arrays.asList(subDir1, subDir2, someFile);
        iterateFilesAndDirs(subDir1, fileFilterAllFiles, new NameFileFilter("subdir2"), expectedFilesAndDirs);
        //
        // "*.txt" and "subdir2"
        expectedFilesAndDirs = Arrays.asList(subDir1, subDir2, someFile);
        iterateFilesAndDirs(subDir1, fileFilterExtTxt, new NameFileFilter("subdir2"), expectedFilesAndDirs);
    }

    @Test
    void testIterateFilesOnlyNoDirs() throws IOException {
        final File directory = tempDirFile;
        assertTrue(new File(directory, "TEST").mkdir());
        assertTrue(new File(directory, "test.txt").createNewFile());

        final IOFileFilter filter = WildcardFileFilter.builder().setWildcards("*").setIoCase(IOCase.INSENSITIVE).get();
        FileUtils.iterateFiles(directory, filter, null).forEachRemaining(file -> assertFalse(file.isDirectory(), file::getAbsolutePath));
    }

    @Test
    void testListFiles() throws Exception {
        final File srcDir = tempDirFile;
        final File subDir = new File(srcDir, "list_test");
        final File subDir2 = new File(subDir, "subdir");
        subDir.mkdir();
        subDir2.mkdir();
        final String[] expectedFileNames = { "a.txt", "b.txt", "c.txt", "d.txt", "e.txt", "f.txt" };
        final int[] fileSizes = { 123, 234, 345, 456, 678, 789 };
        for (int i = 0; i < expectedFileNames.length; ++i) {
            final File theFile = new File(subDir, expectedFileNames[i]);
            if (!theFile.getParentFile().exists()) {
                fail("Cannot create file " + theFile + " as the parent directory does not exist");
            }
            try (BufferedOutputStream output = new BufferedOutputStream(Files.newOutputStream(theFile.toPath()))) {
                TestUtils.generateTestData(output, fileSizes[i]);
            }
        }
        // @formatter:off
            final Collection<File> actualFiles = FileUtils.listFiles(subDir,
                    WildcardFileFilter.builder().setWildcards("*.*").get(),
                    WildcardFileFilter.builder().setWildcards("*").get());
            // @formatter:on
        final int count = actualFiles.size();
        final Object[] fileObjs = actualFiles.toArray();
        assertEquals(expectedFileNames.length, actualFiles.size(), actualFiles::toString);
        final Map<String, String> foundFileNames = new HashMap<>();
        for (int i = 0; i < count; ++i) {
            boolean found = false;
            for (int j = 0; !found && j < expectedFileNames.length; ++j) {
                if (expectedFileNames[j].equals(((File) fileObjs[i]).getName())) {
                    foundFileNames.put(expectedFileNames[j], expectedFileNames[j]);
                    found = true;
                }
            }
        }
        assertEquals(foundFileNames.size(), expectedFileNames.length, foundFileNames::toString);
    }

    @Test
    void testListFilesOnlyNoDirs() throws IOException {
        final File directory = tempDirFile;
        assertTrue(new File(directory, "TEST").mkdir());
        assertTrue(new File(directory, "test.txt").createNewFile());

        final IOFileFilter filter = WildcardFileFilter.builder().setWildcards("*").setIoCase(IOCase.INSENSITIVE).get();
        for (final File file : FileUtils.listFiles(directory, filter, null)) {
            assertFalse(file.isDirectory(), file::getAbsolutePath);
        }
    }

    @Test
    void testListFilesWithDirs() throws IOException {
        final File srcDir = tempDirFile;
        final File subDir1 = new File(srcDir, "subdir");
        final File subDir2 = new File(subDir1, "subdir2");
        subDir1.mkdir();
        subDir2.mkdir();
        final File someFile = new File(subDir2, "a.txt");
        if (!someFile.getParentFile().exists()) {
            fail("Cannot create file " + someFile + " as the parent directory does not exist");
        }
        try (BufferedOutputStream output = new BufferedOutputStream(Files.newOutputStream(someFile.toPath()))) {
            TestUtils.generateTestData(output, 100);
        }
        final File subDir3 = new File(subDir2, "subdir3");
        subDir3.mkdir();
        // @formatter:off
            final Collection<File> files = FileUtils.listFilesAndDirs(subDir1,
                    WildcardFileFilter.builder().setWildcards("*.*").get(),
                    WildcardFileFilter.builder().setWildcards("*").get());
            // @formatter:on
        assertEquals(4, files.size());
        assertTrue(files.contains(subDir1), "Should contain the directory.");
        assertTrue(files.contains(subDir2), "Should contain the directory.");
        assertTrue(files.contains(someFile), "Should contain the file.");
        assertTrue(files.contains(subDir3), "Should contain the directory.");
    }

    @Test
    void testMoveDirectory_CopyDelete() throws Exception {

        final File dir = tempDirFile;
        final File src = new File(dir, "testMoveDirectory2Source") {
            private static final long serialVersionUID = 1L;

            // Force renameTo to fail
            @Override
            public boolean renameTo(final File dest) {
                return false;
            }
        };
        final File testDir = new File(src, "foo");
        final File testFile = new File(testDir, "bar");
        testDir.mkdirs();
        if (!testFile.getParentFile().exists()) {
            fail("Cannot create file " + testFile
                    + " as the parent directory does not exist");
        }
        try (OutputStream output = new BufferedOutputStream(Files.newOutputStream(testFile.toPath()))) {
            TestUtils.generateTestData(output, 0);
        }
        final File destination = new File(dir, "testMoveDirectory1Dest");
        FileUtils.deleteDirectory(destination);

        // Move the directory
        FileUtils.moveDirectory(src, destination);

        // Check results
        assertTrue(destination.exists(), "Check Exist");
        assertFalse(src.exists(), "Original deleted");
        final File movedDir = new File(destination, testDir.getName());
        final File movedFile = new File(movedDir, testFile.getName());
        assertTrue(movedDir.exists(), "Check dir moved");
        assertTrue(movedFile.exists(), "Check file moved");
    }

    @Test
    void testMoveDirectory_Errors() throws Exception {
        assertThrows(NullPointerException.class, () -> FileUtils.moveDirectory(null, new File("foo")));
        assertThrows(NullPointerException.class, () -> FileUtils.moveDirectory(new File("foo"), null));
        assertThrows(FileNotFoundException.class, () -> FileUtils.moveDirectory(new File("non-existent"), new File("foo")));

        final File testFile = new File(tempDirFile, "testMoveDirectoryFile");
        if (!testFile.getParentFile().exists()) {
            fail("Cannot create file " + testFile + " as the parent directory does not exist");
        }
        try (OutputStream output = new BufferedOutputStream(Files.newOutputStream(testFile.toPath()))) {
            TestUtils.generateTestData(output, 0);
        }
        assertThrows(IllegalArgumentException.class, () -> FileUtils.moveDirectory(testFile, new File("foo")));
        final File testSrcFile = new File(tempDirFile, "testMoveDirectorySource");
        final File testDestFile = new File(tempDirFile, "testMoveDirectoryDest");
        testSrcFile.mkdir();
        testDestFile.mkdir();
        assertThrows(FileExistsException.class, () -> FileUtils.moveDirectory(testSrcFile, testDestFile),
            "Expected FileExistsException when dest already exists");

    }

    @Test
    void testMoveDirectoryRename() throws Exception {
        final File dir = tempDirFile;
        final File src = new File(dir, "testMoveDirectory1Source");
        final File testDir = new File(src, "foo");
        final File testFile = new File(testDir, "bar");
        testDir.mkdirs();
        if (!testFile.getParentFile().exists()) {
            fail("Cannot create file " + testFile
                    + " as the parent directory does not exist");
        }
        try (OutputStream output = new BufferedOutputStream(Files.newOutputStream(testFile.toPath()))) {
            TestUtils.generateTestData(output, 0);
        }
        final File destination = new File(dir, "testMoveDirectory1Dest");
        FileUtils.deleteDirectory(destination);

        // Move the directory
        FileUtils.moveDirectory(src, destination);

        // Check results
        assertTrue(destination.exists(), "Check Exist");
        assertFalse(src.exists(), "Original deleted");
        final File movedDir = new File(destination, testDir.getName());
        final File movedFile = new File(movedDir, testFile.getName());
        assertTrue(movedDir.exists(), "Check dir moved");
        assertTrue(movedFile.exists(), "Check file moved");
    }

    @Test
    void testMoveDirectoryToDirectory() throws Exception {
        final File dir = tempDirFile;
        final File src = new File(dir, "testMoveDirectory1Source");
        final File testChildDir = new File(src, "foo");
        final File testFile = new File(testChildDir, "bar");
        testChildDir.mkdirs();
        if (!testFile.getParentFile().exists()) {
            fail("Cannot create file " + testFile
                    + " as the parent directory does not exist");
        }
        try (OutputStream output = new BufferedOutputStream(Files.newOutputStream(testFile.toPath()))) {
            TestUtils.generateTestData(output, 0);
        }
        final File destDir = new File(dir, "testMoveDirectory1Dest");
        FileUtils.deleteDirectory(destDir);
        assertFalse(destDir.exists(), "Check Exist before");

        // Move the directory
        FileUtils.moveDirectoryToDirectory(src, destDir, true);

        // Check results
        assertTrue(destDir.exists(), "Check Exist after");
        assertFalse(src.exists(), "Original deleted");
        final File movedDir = new File(destDir, src.getName());
        final File movedChildDir = new File(movedDir, testChildDir.getName());
        final File movedFile = new File(movedChildDir, testFile.getName());
        assertTrue(movedDir.exists(), "Check dir moved");
        assertTrue(movedChildDir.exists(), "Check child dir moved");
        assertTrue(movedFile.exists(), "Check file moved");
    }

    @Test
    void testMoveDirectoryToDirectoryErrors() throws Exception {
        assertThrows(NullPointerException.class, () -> FileUtils.moveDirectoryToDirectory(null, new File("foo"), true));
        assertThrows(NullPointerException.class, () -> FileUtils.moveDirectoryToDirectory(new File("foo"), null, true));
        final File testFile1 = new File(tempDirFile, "testMoveFileFile1");
        final File testFile2 = new File(tempDirFile, "testMoveFileFile2");
        if (!testFile1.getParentFile().exists()) {
            fail("Cannot create file " + testFile1 + " as the parent directory does not exist");
        }
        try (BufferedOutputStream output1 = new BufferedOutputStream(Files.newOutputStream(testFile1.toPath()))) {
            TestUtils.generateTestData(output1, 0);
        }
        if (!testFile2.getParentFile().exists()) {
            fail("Cannot create file " + testFile2 + " as the parent directory does not exist");
        }
        try (BufferedOutputStream output = new BufferedOutputStream(Files.newOutputStream(testFile2.toPath()))) {
            TestUtils.generateTestData(output, 0);
        }
        assertThrows(IOException.class, () -> FileUtils.moveDirectoryToDirectory(testFile1, testFile2, true));

        final File nonExistent = new File(tempDirFile, "testMoveFileNonExistent");
        assertThrows(IOException.class, () -> FileUtils.moveDirectoryToDirectory(testFile1, nonExistent, false));
    }

    @Test
    void testMoveFile_CopyDelete() throws Exception {
        final File destination = new File(tempDirFile, "move2.txt");
        final File src = new File(testFile1.getAbsolutePath()) {
            private static final long serialVersionUID = 1L;

            // Force renameTo to fail, as if destination is on another
            // filesystem
            @Override
            public boolean renameTo(final File f) {
                return false;
            }
        };
        FileUtils.moveFile(src, destination);
        assertTrue(destination.exists(), "Check Exist");
        assertFalse(src.exists(), "Original deleted");
    }

    @Test
    void testMoveFile_CopyDelete_Failed() {
        final File destination = new File(tempDirFile, "move3.txt");
        final File src = new File(testFile1.getAbsolutePath()) {
            private static final long serialVersionUID = 1L;

            // Force delete failure
            @Override
            public boolean delete() {
                return false;
            }

            // Force renameTo to fail, as if destination is on another
            // filesystem
            @Override
            public boolean renameTo(final File f) {
                return false;
            }

        };
        assertThrows(IOException.class, () -> FileUtils.moveFile(src, destination));
        // expected
        assertFalse(destination.exists(), "Check Rollback");
        assertTrue(src.exists(), "Original exists");
    }

    @Test
    void testMoveFile_CopyDelete_WithFileDatePreservation() throws Exception {
        final File destination = new File(tempDirFile, "move2.txt");

        backDateFile10Minutes(testFile1); // set test file back 10 minutes

        final File src = new File(testFile1.getAbsolutePath()) {
            private static final long serialVersionUID = 1L;

            // Force renameTo to fail, as if destination is on another
            // filesystem
            @Override
            public boolean renameTo(final File f) {
                return false;
            }
        };
        final long expected = getLastModifiedMillis(testFile1);

        FileUtils.moveFile(src, destination, StandardCopyOption.COPY_ATTRIBUTES);
        assertTrue(destination.exists(), "Check Exist");
        assertFalse(src.exists(), "Original deleted");

        final long destLastMod = getLastModifiedMillis(destination);
        final long delta = destLastMod - expected;
        assertEquals(expected, destLastMod, "Check last modified date same as input, delta " + delta);
    }

    @Test
    void testMoveFile_CopyDelete_WithoutFileDatePreservation() throws Exception {
        final File destination = new File(tempDirFile, "move2.txt");

        backDateFile10Minutes(testFile1); // set test file back 10 minutes

        // destination file time should not be less than this (allowing for granularity)
        final long nowMillis = System.currentTimeMillis() - 1000L;

        final File src = new File(testFile1.getAbsolutePath()) {
            private static final long serialVersionUID = 1L;

            // Force renameTo to fail, as if destination is on another
            // filesystem
            @Override
            public boolean renameTo(final File f) {
                return false;
            }
        };
        final long unexpectedMillis = getLastModifiedMillis(testFile1);

        FileUtils.moveFile(src, destination, PathUtils.EMPTY_COPY_OPTIONS);
        assertTrue(destination.exists(), "Check Exist");
        assertFalse(src.exists(), "Original deleted");

        // On Windows, the last modified time is copied by default.
        if (!SystemUtils.IS_OS_WINDOWS) {
            final long destLastModMillis = getLastModifiedMillis(destination);
            final long deltaMillis = destLastModMillis - unexpectedMillis;
            assertNotEquals(unexpectedMillis, destLastModMillis,
                "Check last modified date not same as input, delta " + deltaMillis);
            assertTrue(destLastModMillis > nowMillis,
                destLastModMillis + " > " + nowMillis + " (delta " + deltaMillis + ")");
        }
    }

    @Test
    void testMoveFile_Errors() throws Exception {
        assertThrows(NullPointerException.class, () -> FileUtils.moveFile(null, new File("foo")));
        assertThrows(NullPointerException.class, () -> FileUtils.moveFile(new File("foo"), null));
        assertThrows(FileNotFoundException.class, () -> FileUtils.moveFile(new File("non-existent"), new File("foo")));
        assertThrows(IllegalArgumentException.class, () -> FileUtils.moveFile(tempDirFile, new File("foo")));
        final File testSourceFile = new File(tempDirFile, "testMoveFileSource");
        final File testDestFile = new File(tempDirFile, "testMoveFileSource");
        if (!testSourceFile.getParentFile().exists()) {
            fail("Cannot create file " + testSourceFile + " as the parent directory does not exist");
        }
        final BufferedOutputStream output1 = new BufferedOutputStream(Files.newOutputStream(testSourceFile.toPath()));
        try {
            TestUtils.generateTestData(output1, 0);
        } finally {
            IOUtils.closeQuietly(output1);
        }
        assertTrue(testDestFile.getParentFile().exists(), () -> "Cannot create file " + testDestFile + " as the parent directory does not exist");
        final BufferedOutputStream output = new BufferedOutputStream(Files.newOutputStream(testDestFile.toPath()));
        try {
            TestUtils.generateTestData(output, 0);
        } finally {
            IOUtils.closeQuietly(output);
        }
        assertThrows(FileExistsException.class, () -> FileUtils.moveFile(testSourceFile, testDestFile),
            "Expected FileExistsException when dest already exists");
    }

    @Test
    void testMoveFile_Rename() throws Exception {
        final File destination = new File(tempDirFile, "move1.txt");

        FileUtils.moveFile(testFile1, destination);
        assertTrue(destination.exists(), "Check Exist");
        assertFalse(testFile1.exists(), "Original deleted");
    }

    @Test
    void testMoveFileToDirectory() throws Exception {
        final File destDir = new File(tempDirFile, "moveFileDestDir");
        final File movedFile = new File(destDir, testFile1.getName());
        assertFalse(destDir.exists(), "Check Exist before");
        assertFalse(movedFile.exists(), "Check Exist before");

        FileUtils.moveFileToDirectory(testFile1, destDir, true);
        assertTrue(movedFile.exists(), "Check Exist after");
        assertFalse(testFile1.exists(), "Original deleted");
    }

    @Test
    void testMoveFileToDirectoryErrors() throws Exception {
        assertThrows(NullPointerException.class, () -> FileUtils.moveFileToDirectory(null, new File("foo"), true));
        assertThrows(NullPointerException.class, () -> FileUtils.moveFileToDirectory(new File("foo"), null, true));
        final File testFile1 = new File(tempDirFile, "testMoveFileFile1");
        final File testFile2 = new File(tempDirFile, "testMoveFileFile2");
        if (!testFile1.getParentFile().exists()) {
            fail("Cannot create file " + testFile1 + " as the parent directory does not exist");
        }
        try (BufferedOutputStream output1 = new BufferedOutputStream(Files.newOutputStream(testFile1.toPath()))) {
            TestUtils.generateTestData(output1, 0);
        }
        if (!testFile2.getParentFile().exists()) {
            fail("Cannot create file " + testFile2 + " as the parent directory does not exist");
        }
        final BufferedOutputStream output = new BufferedOutputStream(Files.newOutputStream(testFile2.toPath()));
        try {
            TestUtils.generateTestData(output, 0);
        } finally {
            IOUtils.closeQuietly(output);
        }
        assertThrows(IllegalArgumentException.class, () -> FileUtils.moveFileToDirectory(testFile1, testFile2, true));

        final File nonExistent = new File(tempDirFile, "testMoveFileNonExistent");
        assertThrows(IOException.class, () -> FileUtils.moveFileToDirectory(testFile1, nonExistent, false));
    }

    @Test
    void testMoveToDirectory() throws Exception {
        final File destDir = new File(tempDirFile, "testMoveToDirectoryDestDir");
        final File testDir = new File(tempDirFile, "testMoveToDirectoryTestDir");
        final File testFile = new File(tempDirFile, "testMoveToDirectoryTestFile");
        testDir.mkdirs();
        if (!testFile.getParentFile().exists()) {
            fail("Cannot create file " + testFile
                    + " as the parent directory does not exist");
        }
        final BufferedOutputStream output =
                new BufferedOutputStream(Files.newOutputStream(testFile.toPath()));
        try {
            TestUtils.generateTestData(output, 0);
        } finally {
            IOUtils.closeQuietly(output);
        }
        final File movedFile = new File(destDir, testFile.getName());
        final File movedDir = new File(destDir, testFile.getName());

        assertFalse(movedFile.exists(), "Check File Doesnt exist");
        assertFalse(movedDir.exists(), "Check Dir Doesnt exist");

        // Test moving a file
        FileUtils.moveToDirectory(testFile, destDir, true);
        assertTrue(movedFile.exists(), "Check File exists");
        assertFalse(testFile.exists(), "Check Original File doesn't exist");

        // Test moving a directory
        FileUtils.moveToDirectory(testDir, destDir, true);
        assertTrue(movedDir.exists(), "Check Dir exists");
        assertFalse(testDir.exists(), "Check Original Dir doesn't exist");
    }

    @Test
    void testMoveToDirectory_Errors() throws Exception {
        assertThrows(NullPointerException.class, () -> FileUtils.moveDirectoryToDirectory(null, new File("foo"), true));
        assertThrows(NullPointerException.class, () -> FileUtils.moveDirectoryToDirectory(new File("foo"), null, true));
        final File nonExistent = new File(tempDirFile, "non-existent");
        final File destDir = new File(tempDirFile, "MoveToDirectoryDestDir");
        assertThrows(IOException.class, () -> FileUtils.moveToDirectory(nonExistent, destDir, true), "Expected IOException when source does not exist");

    }

    @Test
    void testOpenInputStream_exists() throws Exception {
        final File file = new File(tempDirFile, "test.txt");
        TestUtils.createLineFileUtf8(file, new String[]{"Hello"});
        try (FileInputStream in = FileUtils.openInputStream(file)) {
            assertEquals('H', in.read());
        }
    }

    @Test
    void testOpenInputStream_existsButIsDirectory() {
        final File directory = new File(tempDirFile, "subdir");
        directory.mkdirs();
        assertThrows(IOException.class, () -> FileUtils.openInputStream(directory));
    }

    @Test
    void testOpenInputStream_notExists() {
        final File directory = new File(tempDirFile, "test.txt");
        assertThrows(IOException.class, () -> FileUtils.openInputStream(directory));
    }

    @Test
    void testOpenOutputStream_exists() throws Exception {
        final File file = new File(tempDirFile, "test.txt");
        TestUtils.createLineFileUtf8(file, new String[]{"Hello"});
        try (FileOutputStream out = FileUtils.openOutputStream(file)) {
            out.write(0);
        }
        assertTrue(file.exists());
    }

    @Test
    void testOpenOutputStream_existsButIsDirectory() {
        final File directory = new File(tempDirFile, "subdir");
        directory.mkdirs();
        assertThrows(IllegalArgumentException.class, () -> FileUtils.openOutputStream(directory));
    }

    /**
     * Requires admin privileges on Windows.
     *
     * @throws Exception For example java.nio.file.FileSystemException:
     *                   C:\Users\you\AppData\Local\Temp\junit2324629522183300191\FileUtilsTest8613879743106252609\symlinked-dir: A required privilege is
     *                   not held by the client.
     */
    @Test
    void testOpenOutputStream_intoExistingSymlinkedDir() throws Exception {
        final Path symlinkedDir = createTempSymbolicLinkedRelativeDir().getLeft();
        final File file = symlinkedDir.resolve("test.txt").toFile();
        try (FileOutputStream out = FileUtils.openOutputStream(file)) {
            out.write(0);
        }
        assertTrue(file.exists());
    }

    @Test
    void testOpenOutputStream_noParentCreateFile() throws Exception {
        openOutputStream_noParent(true);
    }

    @Test
    void testOpenOutputStream_noParentNoFile() throws Exception {
        openOutputStream_noParent(false);
    }

    @Test
    void testOpenOutputStream_notExists() throws Exception {
        final File file = new File(tempDirFile, "a/test.txt");
        try (FileOutputStream out = FileUtils.openOutputStream(file)) {
            out.write(0);
        }
        assertTrue(file.exists());
    }

    @Test
    void testOpenOutputStream_notExistsCannotCreate() {
        // according to Wikipedia, most filing systems have a 256 limit on filename
        final String longStr =
                "abcdevwxyzabcdevwxyzabcdevwxyzabcdevwxyzabcdevwxyz" +
                        "abcdevwxyzabcdevwxyzabcdevwxyzabcdevwxyzabcdevwxyz" +
                        "abcdevwxyzabcdevwxyzabcdevwxyzabcdevwxyzabcdevwxyz" +
                        "abcdevwxyzabcdevwxyzabcdevwxyzabcdevwxyzabcdevwxyz" +
                        "abcdevwxyzabcdevwxyzabcdevwxyzabcdevwxyzabcdevwxyz" +
                        "abcdevwxyzabcdevwxyzabcdevwxyzabcdevwxyzabcdevwxyz";  // 300 chars
        final File file = new File(tempDirFile, "a/" + longStr + "/test.txt");
        assertThrows(IOException.class, () -> FileUtils.openOutputStream(file));
    }

    @Test
    void testReadFileToByteArray() throws Exception {
        final File file = new File(tempDirFile, "read.txt");
        Files.write(file.toPath(), new byte[] {11, 21, 31});

        final byte[] data = FileUtils.readFileToByteArray(file);
        assertEquals(3, data.length);
        assertEquals(11, data[0]);
        assertEquals(21, data[1]);
        assertEquals(31, data[2]);
    }

    @Test
    void testReadFileToByteArray_Errors() {
        assertThrows(NullPointerException.class, () -> FileUtils.readFileToByteArray(null));
        assertThrows(IOException.class, () -> FileUtils.readFileToByteArray(new File("non-exsistent")));
        assertThrows(IOException.class, () -> FileUtils.readFileToByteArray(tempDirFile));
    }

    @Test
    @EnabledIf("isPosixFilePermissionsSupported")
    void testReadFileToByteArray_IOExceptionOnPosixFileSystem() throws Exception {
        final File file = TestUtils.newFile(tempDirFile, "cant-read.txt");
        TestUtils.createFile(file, 100);
        Files.setPosixFilePermissions(file.toPath(), PosixFilePermissions.fromString("---------"));

        assertThrows(IOException.class, () -> FileUtils.readFileToByteArray(file));
    }

    @Test
    void testReadFileToString_Errors() {
        assertThrows(NullPointerException.class, () -> FileUtils.readFileToString(null));
        assertThrows(IOException.class, () -> FileUtils.readFileToString(new File("non-exsistent")));
        assertThrows(IOException.class, () -> FileUtils.readFileToString(tempDirFile));
        assertThrows(UnsupportedCharsetException.class, () -> FileUtils.readFileToString(tempDirFile, "unsupported-charset"));
    }

    @Test
    @EnabledIf("isPosixFilePermissionsSupported")
    void testReadFileToString_IOExceptionOnPosixFileSystem() throws Exception {
        final File file = TestUtils.newFile(tempDirFile, "cant-read.txt");
        TestUtils.createFile(file, 100);
        Files.setPosixFilePermissions(file.toPath(), PosixFilePermissions.fromString("---------"));

        assertThrows(IOException.class, () -> FileUtils.readFileToString(file));
    }

    @Test
    void testReadFileToStringWithDefaultEncoding() throws Exception {
        final File file = new File(tempDirFile, "read.obj");
        // Don't use non-ASCII in this test fixture because this test uses the default platform encoding.
        final String fixture = "Hello 1234";
        Files.write(file.toPath(), fixture.getBytes());
        assertEquals(fixture, FileUtils.readFileToString(file));
    }

    @Test
    void testReadFileToStringWithEncoding() throws Exception {
        final File file = new File(tempDirFile, "read.obj");
        final byte[] text = "Hello \u1234".getBytes(StandardCharsets.UTF_8);
        Files.write(file.toPath(), text);

        final String data = FileUtils.readFileToString(file, "UTF8");
        assertEquals("Hello \u1234", data);
    }

    @Test
    @EnabledIf("isPosixFilePermissionsSupported")
    void testReadLines_IOExceptionOnPosixFileSystem() throws Exception {
        final File file = TestUtils.newFile(tempDirFile, "cant-read.txt");
        TestUtils.createFile(file, 100);
        Files.setPosixFilePermissions(file.toPath(), PosixFilePermissions.fromString("---------"));
        assertThrows(IOException.class, () -> FileUtils.readLines(file));
    }

    @Test
    void testReadLinesDefaults() throws Exception {
        final File file = TestUtils.newFile(tempDirFile, "lines.txt");
        final String[] data = { "hello", "this is", "some text" };
        TestUtils.createLineFileUtf8(file, data);
        final List<String> lines1 = FileUtils.readLines(file);
        final List<String> lines2 = FileUtils.readLines(file, (Charset) null);
        final List<String> lines3 = FileUtils.readLines(file, Charset.defaultCharset());
        assertEquals(lines1, Arrays.asList(data));
        assertEquals(lines1, lines2);
        assertEquals(lines1, lines3);
    }

    @Test
    void testReadLinesErrors() {
        assertThrows(NullPointerException.class, () -> FileUtils.readLines(null));
        assertThrows(IOException.class, () -> FileUtils.readLines(new File("non-exsistent")));
        assertThrows(IOException.class, () -> FileUtils.readLines(tempDirFile));
        assertThrows(UnsupportedCharsetException.class, () -> FileUtils.readLines(tempDirFile, "unsupported-charset"));
    }

    @Test
    void testReadLinesUTF8() throws Exception {
        final File file = TestUtils.newFile(tempDirFile, "lines.txt");
        final String[] data = { "hello", "\u1234", "", "this is", "some text" };
        TestUtils.createLineFileUtf8(file, data);
        final List<String> lines = FileUtils.readLines(file, UTF_8);
        assertEquals(Arrays.asList(data), lines);
    }

    @Test
    void testSizeOf() throws Exception {
        final File file = new File(tempDirFile, getName());
        // Null argument
        assertThrows(NullPointerException.class, () -> FileUtils.sizeOf(null));
        // Non-existent file
        assertThrows(IllegalArgumentException.class, () -> FileUtils.sizeOf(file));
        // Creates file
        file.createNewFile();
        // New file
        assertEquals(0, FileUtils.sizeOf(file));
        file.delete();
        // Existing file
        assertEquals(testFile1Size, FileUtils.sizeOf(testFile1), "Unexpected files size");
        // Existing directory
        assertEquals(TEST_DIRECTORY_SIZE, FileUtils.sizeOf(tempDirFile), "Unexpected directory size");
    }

    @Test
    void testSizeOfAsBigInteger() throws Exception {
        final File file = new File(tempDirFile, getName());
        // Null argument
        assertThrows(NullPointerException.class, () -> FileUtils.sizeOfAsBigInteger(null));
        // Non-existent file
        assertThrows(IllegalArgumentException.class, () -> FileUtils.sizeOfAsBigInteger(file));
        // Creates file
        file.createNewFile();
        // New file
        assertEquals(BigInteger.ZERO, FileUtils.sizeOfAsBigInteger(file));
        file.delete();
        // Existing file
        assertEquals(BigInteger.valueOf(testFile1Size), FileUtils.sizeOfAsBigInteger(testFile1), "Unexpected files size");
        // Existing directory
        assertEquals(TEST_DIRECTORY_SIZE_BI, FileUtils.sizeOfAsBigInteger(tempDirFile), "Unexpected directory size");
    }

    /**
     * Requires admin privileges on Windows.
     *
     * @throws Exception For example java.nio.file.FileSystemException:
     *                   C:\Users\you\AppData\Local\Temp\junit2324629522183300191\FileUtilsTest8613879743106252609\symlinked-dir: A required privilege is
     *                   not held by the client.
     */
    @Test
    void testSizeOfDirectory() throws Exception {
        final File file = new File(tempDirFile, getName());
        // Null argument
        assertThrows(NullPointerException.class, () -> FileUtils.sizeOfDirectory(null));
        // Non-existent file
        assertThrows(IllegalArgumentException.class, () -> FileUtils.sizeOfAsBigInteger(file));
        // Creates file
        file.createNewFile();
        // Existing file
        assertThrows(IllegalArgumentException.class, () -> FileUtils.sizeOfDirectory(file));
        // Existing directory
        file.delete();
        file.mkdir();
        // Create a cyclic symlink
        createCircularSymbolicLink(file);
        assertEquals(TEST_DIRECTORY_SIZE, FileUtils.sizeOfDirectory(file), "Unexpected directory size");
    }

    /**
     * Requires admin privileges on Windows.
     *
     * @throws Exception For example java.nio.file.FileSystemException:
     *                   C:\Users\you\AppData\Local\Temp\junit2324629522183300191\FileUtilsTest8613879743106252609\symlinked-dir: A required privilege is
     *                   not held by the client.
     */
    @Test
    void testSizeOfDirectoryAsBigInteger() throws Exception {
        final File file = new File(tempDirFile, getName());
        // Null argument
        assertThrows(NullPointerException.class, () -> FileUtils.sizeOfDirectoryAsBigInteger(null));
        // Non-existent file
        assertThrows(UncheckedIOException.class, () -> FileUtils.sizeOfDirectoryAsBigInteger(file));
        // Creates file
        file.createNewFile();
        // Existing file
        assertThrows(IllegalArgumentException.class, () -> FileUtils.sizeOfDirectoryAsBigInteger(file));
        // Existing directory
        file.delete();
        file.mkdir();
        createCircularSymbolicLink(file);
        assertEquals(TEST_DIRECTORY_SIZE_BI, FileUtils.sizeOfDirectoryAsBigInteger(file), "Unexpected directory size");
        // Existing directory which size is greater than zero
        file.delete();
        file.mkdir();
        final File nonEmptyFile = new File(file, "non-emptyFile" + System.nanoTime());
        assertTrue(nonEmptyFile.getParentFile().exists(), () -> "Cannot create file " + nonEmptyFile + " as the parent directory does not exist");
        final OutputStream output = new BufferedOutputStream(Files.newOutputStream(nonEmptyFile.toPath()));
        try {
            TestUtils.generateTestData(output, TEST_DIRECTORY_SIZE_GT_ZERO_BI.longValue());
        } finally {
            IOUtils.closeQuietly(output);
        }
        assertEquals(TEST_DIRECTORY_SIZE_GT_ZERO_BI, FileUtils.sizeOfDirectoryAsBigInteger(file), "Unexpected directory size");
        nonEmptyFile.delete();
        file.delete();
    }

    @Test
    void testToFile1() throws Exception {
        final URL url = new URL("file", null, "a/b/c/file.txt");
        final File file = FileUtils.toFile(url);
        assertTrue(file.toString().contains("file.txt"));
    }

    @Test
    void testToFile2() throws Exception {
        final URL url = new URL("file", null, "a/b/c/file%20n%61me%2520.tx%74");
        final File file = FileUtils.toFile(url);
        assertTrue(file.toString().contains("file name%20.txt"));
    }

    @Test
    void testToFile3() throws Exception {
        assertNull(FileUtils.toFile(null));
        assertNull(FileUtils.toFile(new URL("http://jakarta.apache.org")));
    }

    @Test
    void testToFile4() throws Exception {
        final URL url = new URL("file", null, "a/b/c/file%%20%me.txt%");
        final File file = FileUtils.toFile(url);
        assertTrue(file.toString().contains("file% %me.txt%"));
    }

    /* IO-252 */
    @Test
    void testToFile5() throws Exception {
        final URL url = new URL("file", null, "both%20are%20100%20%25%20true");
        final File file = FileUtils.toFile(url);
        assertEquals("both are 100 % true", file.toString());
    }

    @Test
    void testToFiles1() throws Exception {
        final URL[] urls = {
                new URL("file", null, "file1.txt"),
                new URL("file", null, "file2.txt"),
        };
        final File[] files = FileUtils.toFiles(urls);

        assertEquals(urls.length, files.length);
        assertTrue(files[0].toString().contains("file1.txt"), "File: " + files[0]);
        assertTrue(files[1].toString().contains("file2.txt"), "File: " + files[1]);
    }

    @Test
    void testToFiles2() throws Exception {
        final URL[] urls = {
                new URL("file", null, "file1.txt"),
                null,
        };
        final File[] files = FileUtils.toFiles(urls);

        assertEquals(urls.length, files.length);
        assertTrue(files[0].toString().contains("file1.txt"), "File: " + files[0]);
        assertNull(files[1], "File: " + files[1]);
    }

    @Test
    void testToFiles3() throws Exception {
        final URL[] urls = null;
        final File[] files = FileUtils.toFiles(urls);

        assertEquals(0, files.length);
    }

    @Test
    void testToFiles3a() throws Exception {
        final URL[] urls = {}; // empty array
        final File[] files = FileUtils.toFiles(urls);

        assertEquals(0, files.length);
    }

    @Test
    void testToFiles4() throws Exception {
        final URL[] urls = {
                new URL("file", null, "file1.txt"),
                new URL("http", "jakarta.apache.org", "file1.txt"),
        };
        assertThrows(IllegalArgumentException.class, () -> FileUtils.toFiles(urls));
    }

    @Test
    void testToFileUtf8() throws Exception {
        final URL url = new URL("file", null, "/home/%C3%A4%C3%B6%C3%BC%C3%9F");
        final File file = FileUtils.toFile(url);
        assertTrue(file.toString().contains("\u00E4\u00F6\u00FC\u00DF"));
    }

    @Test
    void testTouch() throws IOException {
        assertThrows(NullPointerException.class, () -> FileUtils.touch(null));
        final File file = new File(tempDirFile, "touch.txt");
        if (file.exists()) {
            file.delete();
        }
        assertFalse(file.exists(), "Bad test: test file still exists");
        FileUtils.touch(file);
        assertTrue(file.exists(), "FileUtils.touch() created file");
        try (OutputStream out = Files.newOutputStream(file.toPath())) {
            assertEquals(0, file.length(), "Created empty file.");
            out.write(0);
        }
        assertEquals(1, file.length(), "Wrote one byte to file");
        final long y2k = new GregorianCalendar(2000, 0, 1).getTime().getTime();
        final boolean res = setLastModifiedMillis(file, y2k); // 0L fails on Win98
        assertTrue(res, "Bad test: set lastModified failed");
        assertEquals(y2k, getLastModifiedMillis(file), "Bad test: set lastModified set incorrect value");
        final long nowMillis = System.currentTimeMillis();
        FileUtils.touch(file);
        assertEquals(1, file.length(), "FileUtils.touch() didn't empty the file.");
        assertNotEquals(y2k, getLastModifiedMillis(file), "FileUtils.touch() changed lastModified");
        final int delta = 3000;
        assertTrue(getLastModifiedMillis(file) >= nowMillis - delta, "FileUtils.touch() changed lastModified to more than now-3s");
        assertTrue(getLastModifiedMillis(file) <= nowMillis + delta, "FileUtils.touch() changed lastModified to less than now+3s");
    }

    @Test
    void testTouchDirDoesNotExist() throws Exception {
        final File file = new File("target/does-not-exist", "touchme.txt");
        final File parentDir = file.getParentFile();
        file.delete();
        parentDir.delete();
        assertFalse(parentDir.exists());
        assertFalse(file.exists());
        FileUtils.touch(file);
        assertTrue(parentDir.exists());
        assertTrue(file.exists());
    }

    @Test
    void testToURLs1() throws Exception {
        final File[] files = {
                new File(tempDirFile, "file1.txt"),
                new File(tempDirFile, "file2.txt"),
                new File(tempDirFile, "test file.txt"),
        };
        final URL[] urls = FileUtils.toURLs(files);

        assertEquals(files.length, urls.length);
        assertTrue(urls[0].toExternalForm().startsWith("file:"));
        assertTrue(urls[0].toExternalForm().contains("file1.txt"));
        assertTrue(urls[1].toExternalForm().startsWith("file:"));
        assertTrue(urls[1].toExternalForm().contains("file2.txt"));

        // Test escaped char
        assertTrue(urls[2].toExternalForm().startsWith("file:"));
        assertTrue(urls[2].toExternalForm().contains("test%20file.txt"));
    }

    @Test
    void testToURLs2() {
        final File[] files = { new File(tempDirFile, "file1.txt"), null, };
        assertThrows(NullPointerException.class, () -> FileUtils.toURLs(files), "Can't convert null URL");
    }

    @Test
    void testToURLs3() {
        final File[] files = null;
        assertThrows(NullPointerException.class, () -> FileUtils.toURLs(files), "Can't convert null list");
    }

    @Test
    void testToURLs3a() throws Exception {
        final File[] files = {}; // empty array
        final URL[] urls = FileUtils.toURLs(files);
        assertEquals(0, urls.length);
    }

    @Test
    void testWrite_WithAppendOptionFalse_ShouldDeletePreviousFileLines() throws Exception {
        final File file = TestUtils.newFile(tempDirFile, "lines.txt");
        FileUtils.writeStringToFile(file, "This line was there before you...");
        FileUtils.write(file, "this is brand new data", false);
        final String expected = "this is brand new data";
        final String actual = FileUtils.readFileToString(file);
        assertEquals(expected, actual);
    }

    @Test
    void testWrite_WithAppendOptionTrue_ShouldNotDeletePreviousFileLines() throws Exception {
        final File file = TestUtils.newFile(tempDirFile, "lines.txt");
        FileUtils.writeStringToFile(file, "This line was there before you...");
        FileUtils.write(file, "this is brand new data", true);
        final String expected = "This line was there before you...this is brand new data";
        final String actual = FileUtils.readFileToString(file);
        assertEquals(expected, actual);
    }

    @Test
    void testWriteByteArrayToFile() throws Exception {
        final File file = new File(tempDirFile, "write.obj");
        final byte[] data = {11, 21, 31};
        FileUtils.writeByteArrayToFile(file, data);
        TestUtils.assertEqualContent(data, file);
    }

    @Test
    void testWriteByteArrayToFile_WithAppendOptionFalse_ShouldDeletePreviousFileLines() throws Exception {
        final File file = TestUtils.newFile(tempDirFile, "lines.txt");
        FileUtils.writeStringToFile(file, "This line was there before you...");
        FileUtils.writeByteArrayToFile(file, "this is brand new data".getBytes(), false);
        final String expected = "this is brand new data";
        final String actual = FileUtils.readFileToString(file);
        assertEquals(expected, actual);
    }

    @Test
    void testWriteByteArrayToFile_WithAppendOptionTrue_ShouldNotDeletePreviousFileLines() throws Exception {
        final File file = TestUtils.newFile(tempDirFile, "lines.txt");
        FileUtils.writeStringToFile(file, "This line was there before you...");
        FileUtils.writeByteArrayToFile(file, "this is brand new data".getBytes(), true);
        final String expected = "This line was there before you...this is brand new data";
        final String actual = FileUtils.readFileToString(file);
        assertEquals(expected, actual);
    }

    @Test
    void testWriteByteArrayToFile_WithOffsetAndLength() throws Exception {
        final File file = new File(tempDirFile, "write.obj");
        final byte[] data = {11, 21, 32, 41, 51};
        final byte[] writtenData = new byte[3];
        System.arraycopy(data, 1, writtenData, 0, 3);
        FileUtils.writeByteArrayToFile(file, data, 1, 3);
        TestUtils.assertEqualContent(writtenData, file);
    }

    @Test
    void testWriteByteArrayToFile_WithOffsetAndLength_WithAppendOptionTrue_ShouldDeletePreviousFileLines() throws Exception {
        final File file = TestUtils.newFile(tempDirFile, "lines.txt");
        FileUtils.writeStringToFile(file, "This line was there before you...");
        final byte[] data = "SKIP_THIS_this is brand new data_AND_SKIP_THIS".getBytes(StandardCharsets.UTF_8);
        FileUtils.writeByteArrayToFile(file, data, 10, 22, false);
        final String expected = "this is brand new data";
        final String actual = FileUtils.readFileToString(file, StandardCharsets.UTF_8);
        assertEquals(expected, actual);
    }

    @Test
    void testWriteByteArrayToFile_WithOffsetAndLength_WithAppendOptionTrue_ShouldNotDeletePreviousFileLines() throws Exception {
        final File file = TestUtils.newFile(tempDirFile, "lines.txt");
        FileUtils.writeStringToFile(file, "This line was there before you...");
        final byte[] data = "SKIP_THIS_this is brand new data_AND_SKIP_THIS".getBytes(StandardCharsets.UTF_8);
        FileUtils.writeByteArrayToFile(file, data, 10, 22, true);
        final String expected = "This line was there before you..." + "this is brand new data";
        final String actual = FileUtils.readFileToString(file, StandardCharsets.UTF_8);
        assertEquals(expected, actual);
    }

    @Test
    void testWriteCharSequence1() throws Exception {
        final File file = new File(tempDirFile, "write.txt");
        FileUtils.write(file, "Hello \u1234", "UTF8");
        final byte[] text = "Hello \u1234".getBytes(StandardCharsets.UTF_8);
        TestUtils.assertEqualContent(text, file);
    }

    @Test
    void testWriteCharSequence2() throws Exception {
        final File file = new File(tempDirFile, "write.txt");
        FileUtils.write(file, "Hello \u1234", (String) null);
        final byte[] text = "Hello \u1234".getBytes();
        TestUtils.assertEqualContent(text, file);
    }

    @Test
    void testWriteLines_3arg_nullSeparator() throws Exception {
        final Object[] data = { "hello", new StringBuffer("world"), "", "this is", null, "some text" };
        final List<Object> list = Arrays.asList(data);
        final File file = TestUtils.newFile(tempDirFile, "lines.txt");
        FileUtils.writeLines(file, StandardCharsets.US_ASCII.name(), list);
        final String expected = "hello" + System.lineSeparator() + "world" + System.lineSeparator() + System.lineSeparator() + "this is"
                + System.lineSeparator() + System.lineSeparator() + "some text" + System.lineSeparator();
        final String actual = FileUtils.readFileToString(file, StandardCharsets.US_ASCII.name());
        assertEquals(expected, actual);
    }

    @Test
    void testWriteLines_3argsWithAppendOptionFalse_ShouldDeletePreviousFileLines() throws Exception {
        final File file = TestUtils.newFile(tempDirFile, "lines.txt");
        FileUtils.writeStringToFile(file, "This line was there before you...", StandardCharsets.UTF_8);
        final List<String> linesToAppend = Arrays.asList("my first line", "The second Line");
        FileUtils.writeLines(file, linesToAppend, false);
        final String expected = "my first line" + System.lineSeparator() + "The second Line" + System.lineSeparator();
        final String actual = FileUtils.readFileToString(file);
        assertEquals(expected, actual);
    }

    @Test
    void testWriteLines_3argsWithAppendOptionTrue_ShouldNotDeletePreviousFileLines() throws Exception {
        final File file = TestUtils.newFile(tempDirFile, "lines.txt");
        FileUtils.writeStringToFile(file, "This line was there before you...", StandardCharsets.UTF_8);

        final List<String> linesToAppend = Arrays.asList("my first line", "The second Line");
        FileUtils.writeLines(file, linesToAppend, true);

        final String expected = "This line was there before you..."
                + "my first line"
                + System.lineSeparator() + "The second Line"
                + System.lineSeparator();
        final String actual = FileUtils.readFileToString(file);
        assertEquals(expected, actual);
    }

    @Test
    void testWriteLines_4arg() throws Exception {
        final Object[] data = {
                "hello", new StringBuffer("world"), "", "this is", null, "some text"};
        final List<Object> list = Arrays.asList(data);

        final File file = TestUtils.newFile(tempDirFile, "lines.txt");
        FileUtils.writeLines(file, StandardCharsets.US_ASCII.name(), list, "*");

        final String expected = "hello*world**this is**some text*";
        final String actual = FileUtils.readFileToString(file, StandardCharsets.US_ASCII.name());
        assertEquals(expected, actual);
    }

    @Test
    void testWriteLines_4arg_nullSeparator() throws Exception {
        final Object[] data = {
                "hello", new StringBuffer("world"), "", "this is", null, "some text"};
        final List<Object> list = Arrays.asList(data);

        final File file = TestUtils.newFile(tempDirFile, "lines.txt");
        FileUtils.writeLines(file, StandardCharsets.US_ASCII.name(), list, null);

        final String expected = "hello" + System.lineSeparator() + "world" + System.lineSeparator() +
                System.lineSeparator() + "this is" + System.lineSeparator() +
                System.lineSeparator() + "some text" + System.lineSeparator();
        final String actual = FileUtils.readFileToString(file, StandardCharsets.US_ASCII.name());
        assertEquals(expected, actual);
    }

    @Test
    void testWriteLines_4arg_Writer_nullData() throws Exception {
        final File file = TestUtils.newFile(tempDirFile, "lines.txt");
        FileUtils.writeLines(file, StandardCharsets.US_ASCII.name(), null, "*");

        assertEquals(0, file.length(), "Sizes differ");
    }

    @Test
    void testWriteLines_4argsWithAppendOptionFalse_ShouldDeletePreviousFileLines() throws Exception {
        final File file = TestUtils.newFile(tempDirFile, "lines.txt");
        FileUtils.writeStringToFile(file, "This line was there before you...");

        final List<String> linesToAppend = Arrays.asList("my first line", "The second Line");
        FileUtils.writeLines(file, linesToAppend, null, false);

        final String expected = "my first line"
                + System.lineSeparator() + "The second Line"
                + System.lineSeparator();
        final String actual = FileUtils.readFileToString(file);
        assertEquals(expected, actual);
    }

    @Test
    void testWriteLines_4argsWithAppendOptionTrue_ShouldNotDeletePreviousFileLines() throws Exception {
        final File file = TestUtils.newFile(tempDirFile, "lines.txt");
        FileUtils.writeStringToFile(file, "This line was there before you...");

        final List<String> linesToAppend = Arrays.asList("my first line", "The second Line");
        FileUtils.writeLines(file, linesToAppend, null, true);

        final String expected = "This line was there before you..."
                + "my first line"
                + System.lineSeparator() + "The second Line"
                + System.lineSeparator();
        final String actual = FileUtils.readFileToString(file);
        assertEquals(expected, actual);
    }

    @Test
    void testWriteLines_5argsWithAppendOptionFalse_ShouldDeletePreviousFileLines() throws Exception {
        final File file = TestUtils.newFile(tempDirFile, "lines.txt");
        FileUtils.writeStringToFile(file, "This line was there before you...");

        final List<String> linesToAppend = Arrays.asList("my first line", "The second Line");
        FileUtils.writeLines(file, null, linesToAppend, null, false);

        final String expected = "my first line"
                + System.lineSeparator() + "The second Line"
                + System.lineSeparator();
        final String actual = FileUtils.readFileToString(file);
        assertEquals(expected, actual);
    }

    @Test
    void testWriteLines_5argsWithAppendOptionTrue_ShouldNotDeletePreviousFileLines() throws Exception {
        final File file = TestUtils.newFile(tempDirFile, "lines.txt");
        FileUtils.writeStringToFile(file, "This line was there before you...");

        final List<String> linesToAppend = Arrays.asList("my first line", "The second Line");
        FileUtils.writeLines(file, null, linesToAppend, null, true);

        final String expected = "This line was there before you..."
                + "my first line"
                + System.lineSeparator() + "The second Line"
                + System.lineSeparator();
        final String actual = FileUtils.readFileToString(file);
        assertEquals(expected, actual);
    }

    @Test
    void testWriteLinesEncoding_WithAppendOptionFalse_ShouldDeletePreviousFileLines() throws Exception {
        final File file = TestUtils.newFile(tempDirFile, "lines.txt");
        FileUtils.writeStringToFile(file, "This line was there before you...");

        final List<String> linesToAppend = Arrays.asList("my first line", "The second Line");
        FileUtils.writeLines(file, null, linesToAppend, false);

        final String expected = "my first line"
                + System.lineSeparator() + "The second Line"
                + System.lineSeparator();
        final String actual = FileUtils.readFileToString(file);
        assertEquals(expected, actual);
    }

    @Test
    void testWriteLinesEncoding_WithAppendOptionTrue_ShouldNotDeletePreviousFileLines() throws Exception {
        final File file = TestUtils.newFile(tempDirFile, "lines.txt");
        FileUtils.writeStringToFile(file, "This line was there before you...");

        final List<String> linesToAppend = Arrays.asList("my first line", "The second Line");
        FileUtils.writeLines(file, null, linesToAppend, true);

        final String expected = "This line was there before you..."
                + "my first line"
                + System.lineSeparator() + "The second Line"
                + System.lineSeparator();
        final String actual = FileUtils.readFileToString(file);
        assertEquals(expected, actual);
    }

    @Test
<<<<<<< HEAD
    public void testWriteLinesUnsupportedCharset() throws Exception {
        final File file = TestUtils.newFile(tempDirFile, "lines.txt");

        final List<String> lines = Arrays.asList("my first line", "The second Line");
        assertThrows(UnsupportedCharsetException.class, () -> FileUtils.writeLines(file, "there_is_no_such_charset", lines));
    }

    @Test
    public void testWriteStringToFile_WithAppendOptionFalse_ShouldDeletePreviousFileLines() throws Exception {
=======
    void testWriteStringToFile_WithAppendOptionFalse_ShouldDeletePreviousFileLines() throws Exception {
>>>>>>> 8981a5c9
        final File file = TestUtils.newFile(tempDirFile, "lines.txt");
        FileUtils.writeStringToFile(file, "This line was there before you...");

        FileUtils.writeStringToFile(file, "this is brand new data", false);

        final String expected = "this is brand new data";
        final String actual = FileUtils.readFileToString(file);
        assertEquals(expected, actual);
    }

    @Test
    void testWriteStringToFile_WithAppendOptionTrue_ShouldNotDeletePreviousFileLines() throws Exception {
        final File file = TestUtils.newFile(tempDirFile, "lines.txt");
        FileUtils.writeStringToFile(file, "This line was there before you...");
        FileUtils.writeStringToFile(file, "this is brand new data", true);
        final String expected = "This line was there before you...this is brand new data";
        final String actual = FileUtils.readFileToString(file);
        assertEquals(expected, actual);
    }

    @Test
    void testWriteStringToFileIntoNonExistentSubdir() throws Exception {
        final File file = new File(tempDirFile, "subdir/write.txt");
        FileUtils.writeStringToFile(file, "Hello \u1234", (Charset) null);
        final byte[] text = "Hello \u1234".getBytes();
        TestUtils.assertEqualContent(text, file);
    }

    /**
     * Requires admin privileges on Windows.
     *
     * @throws Exception For example java.nio.file.FileSystemException:
     *                   C:\Users\you\AppData\Local\Temp\junit2324629522183300191\FileUtilsTest8613879743106252609\symlinked-dir: A required privilege is
     *                   not held by the client.
     */
    @Test
    void testWriteStringToFileIntoSymlinkedDir() throws Exception {
        final Path symlinkDir = createTempSymbolicLinkedRelativeDir().getLeft();
        final File file = symlinkDir.resolve("file").toFile();
        FileUtils.writeStringToFile(file, "Hello \u1234", StandardCharsets.UTF_8);
        final byte[] text = "Hello \u1234".getBytes(StandardCharsets.UTF_8);
        TestUtils.assertEqualContent(text, file);
    }

    @Test
    void testWriteStringToFileWithCharset() throws Exception {
        final File file = new File(tempDirFile, "write.txt");
        FileUtils.writeStringToFile(file, "Hello \u1234", "UTF8");
        final byte[] text = "Hello \u1234".getBytes(StandardCharsets.UTF_8);
        TestUtils.assertEqualContent(text, file);
    }

    @Test
    void testWriteStringToFileWithEncoding_WithAppendOptionFalse_ShouldDeletePreviousFileLines() throws Exception {
        final File file = TestUtils.newFile(tempDirFile, "lines.txt");
        FileUtils.writeStringToFile(file, "This line was there before you...");
        FileUtils.writeStringToFile(file, "this is brand new data", (String) null, false);
        final String expected = "this is brand new data";
        final String actual = FileUtils.readFileToString(file);
        assertEquals(expected, actual);
    }

    @Test
    void testWriteStringToFileWithEncoding_WithAppendOptionTrue_ShouldNotDeletePreviousFileLines() throws Exception {
        final File file = TestUtils.newFile(tempDirFile, "lines.txt");
        FileUtils.writeStringToFile(file, "This line was there before you...");
        FileUtils.writeStringToFile(file, "this is brand new data", (String) null, true);
        final String expected = "This line was there before you...this is brand new data";
        final String actual = FileUtils.readFileToString(file);
        assertEquals(expected, actual);
    }

    @Test
    void testWriteStringToFileWithNullCharset() throws Exception {
        final File file = new File(tempDirFile, "write.txt");
        FileUtils.writeStringToFile(file, "Hello \u1234", (Charset) null);
        final byte[] text = "Hello \u1234".getBytes();
        TestUtils.assertEqualContent(text, file);
    }

    @Test
    void testWriteStringToFileWithNullStringCharset() throws Exception {
        final File file = new File(tempDirFile, "write.txt");
        FileUtils.writeStringToFile(file, "Hello \u1234", (String) null);
        final byte[] text = "Hello \u1234".getBytes();
        TestUtils.assertEqualContent(text, file);
    }

    @Test
    void testWriteWithEncoding_WithAppendOptionFalse_ShouldDeletePreviousFileLines() throws Exception {
        final File file = TestUtils.newFile(tempDirFile, "lines.txt");
        FileUtils.writeStringToFile(file, "This line was there before you...", StandardCharsets.UTF_8);
        FileUtils.write(file, "this is brand new data", (String) null, false);
        final String expected = "this is brand new data";
        final String actual = FileUtils.readFileToString(file);
        assertEquals(expected, actual);
    }

    @Test
    void testWriteWithEncoding_WithAppendOptionTrue_ShouldNotDeletePreviousFileLines() throws Exception {
        final File file = TestUtils.newFile(tempDirFile, "lines.txt");
        FileUtils.writeStringToFile(file, "This line was there before you...", StandardCharsets.UTF_8);
        FileUtils.write(file, "this is brand new data", (String) null, true);
        final String expected = "This line was there before you...this is brand new data";
        final String actual = FileUtils.readFileToString(file);
        assertEquals(expected, actual);
    }

}<|MERGE_RESOLUTION|>--- conflicted
+++ resolved
@@ -3405,8 +3405,7 @@
     }
 
     @Test
-<<<<<<< HEAD
-    public void testWriteLinesUnsupportedCharset() throws Exception {
+    void testWriteLinesUnsupportedCharset() throws Exception {
         final File file = TestUtils.newFile(tempDirFile, "lines.txt");
 
         final List<String> lines = Arrays.asList("my first line", "The second Line");
@@ -3414,10 +3413,7 @@
     }
 
     @Test
-    public void testWriteStringToFile_WithAppendOptionFalse_ShouldDeletePreviousFileLines() throws Exception {
-=======
     void testWriteStringToFile_WithAppendOptionFalse_ShouldDeletePreviousFileLines() throws Exception {
->>>>>>> 8981a5c9
         final File file = TestUtils.newFile(tempDirFile, "lines.txt");
         FileUtils.writeStringToFile(file, "This line was there before you...");
 
