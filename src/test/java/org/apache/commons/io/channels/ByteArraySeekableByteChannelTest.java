--- conflicted
+++ resolved
@@ -17,32 +17,33 @@
 
 package org.apache.commons.io.channels;
 
-<<<<<<< HEAD
 import static org.apache.commons.lang3.ArrayUtils.EMPTY_BYTE_ARRAY;
 import static org.junit.jupiter.api.Assertions.assertArrayEquals;
 import static org.junit.jupiter.api.Assertions.assertEquals;
-import static org.junit.jupiter.api.Assertions.assertFalse;
 import static org.junit.jupiter.api.Assertions.assertThrows;
 import static org.junit.jupiter.api.Assertions.assertTrue;
 
-=======
->>>>>>> 8e1b2ee8
 import java.io.IOException;
+import java.nio.ByteBuffer;
 import java.nio.channels.SeekableByteChannel;
-<<<<<<< HEAD
 import java.nio.charset.StandardCharsets;
-import java.util.Arrays;
 import java.util.stream.Stream;
 
-import org.apache.commons.io.IOUtils;
 import org.apache.commons.io.function.IOSupplier;
 import org.junit.jupiter.api.Test;
 import org.junit.jupiter.params.ParameterizedTest;
 import org.junit.jupiter.params.provider.Arguments;
 import org.junit.jupiter.params.provider.MethodSource;
-import org.junit.jupiter.params.provider.ValueSource;
 
-class ByteArraySeekableByteChannelTest {
+/**
+ * A sanity test to make sure {@link AbstractSeekableByteChannelTest} works for files.
+ */
+public class ByteArraySeekableByteChannelTest extends AbstractSeekableByteChannelTest {
+
+    @Override
+    protected SeekableByteChannel createChannel() throws IOException {
+        return new ByteArraySeekableByteChannel();
+    }
 
     private static final byte[] testData = "Some data".getBytes(StandardCharsets.UTF_8);
 
@@ -55,7 +56,7 @@
                 Arguments.of(
                         (IOSupplier<ByteArraySeekableByteChannel>) ByteArraySeekableByteChannel::new,
                         EMPTY_BYTE_ARRAY,
-                        IOUtils.DEFAULT_BUFFER_SIZE),
+                        0),
                 Arguments.of(
                         (IOSupplier<ByteArraySeekableByteChannel>) () -> new ByteArraySeekableByteChannel(8),
                         EMPTY_BYTE_ARRAY,
@@ -93,169 +94,6 @@
         assertThrows(NullPointerException.class, () -> ByteArraySeekableByteChannel.wrap(null));
     }
 
-    /*
-     * <q>If the stream is already closed then invoking this method has no effect.</q>
-     */
-    @Test
-    void testCloseIsIdempotent() throws Exception {
-        try (SeekableByteChannel c = new ByteArraySeekableByteChannel()) {
-            c.close();
-            assertFalse(c.isOpen());
-            c.close();
-            assertFalse(c.isOpen());
-        }
-    }
-
-    /*
-     * <q>Setting the position to a value that is greater than the current size is legal but does not change the size of the entity. A later attempt to read
-     * bytes at such a position will immediately return an end-of-file indication</q>
-     */
-    @ParameterizedTest
-    @ValueSource(ints = { 0, 1, 2, 3, 4, 5, 6 })
-    void testReadingFromAPositionAfterEndReturnsEOF(final int size) throws Exception {
-        try (SeekableByteChannel c = ByteArraySeekableByteChannel.wrap(new byte[size])) {
-            final int position = 2;
-            c.position(position);
-            assertEquals(position, c.position());
-            final int readSize = 5;
-            final ByteBuffer readBuffer = ByteBuffer.allocate(readSize);
-            assertEquals(position >= size ? -1 : size - position, c.read(readBuffer));
-        }
-    }
-
-    @Test
-    void testShouldReadContentsProperly() throws IOException {
-        try (ByteArraySeekableByteChannel c = ByteArraySeekableByteChannel.wrap(getTestData())) {
-            final ByteBuffer readBuffer = ByteBuffer.allocate(testData.length);
-            final int readCount = c.read(readBuffer);
-            assertEquals(testData.length, readCount);
-            assertArrayEquals(testData, readBuffer.array());
-            assertEquals(testData.length, c.position());
-        }
-    }
-
-    @Test
-    void testShouldReadContentsWhenBiggerBufferSupplied() throws IOException {
-        try (ByteArraySeekableByteChannel c = ByteArraySeekableByteChannel.wrap(getTestData())) {
-            final ByteBuffer readBuffer = ByteBuffer.allocate(testData.length + 1);
-            final int readCount = c.read(readBuffer);
-            assertEquals(testData.length, readCount);
-            assertArrayEquals(testData, Arrays.copyOf(readBuffer.array(), testData.length));
-            assertEquals(testData.length, c.position());
-        }
-    }
-
-    @Test
-    void testShouldReadDataFromSetPosition() throws IOException {
-        try (ByteArraySeekableByteChannel c = ByteArraySeekableByteChannel.wrap(getTestData())) {
-            final ByteBuffer readBuffer = ByteBuffer.allocate(4);
-            c.position(5L);
-            final int readCount = c.read(readBuffer);
-            assertEquals(4L, readCount);
-            assertEquals("data", new String(readBuffer.array(), StandardCharsets.UTF_8));
-            assertEquals(testData.length, c.position());
-        }
-    }
-
-    @Test
-    void testShouldSetProperPosition() throws IOException {
-        try (ByteArraySeekableByteChannel c = ByteArraySeekableByteChannel.wrap(getTestData())) {
-            final long posAtFour = c.position(4L).position();
-            final long posAtTheEnd = c.position(testData.length).position();
-            final long posPastTheEnd = c.position(testData.length + 1L).position();
-            assertEquals(4L, posAtFour);
-            assertEquals(c.size(), posAtTheEnd);
-            assertEquals(testData.length + 1L, posPastTheEnd);
-        }
-    }
-
-    @Test
-    void testShouldSetProperPositionOnTruncate() throws IOException {
-        try (ByteArraySeekableByteChannel c = ByteArraySeekableByteChannel.wrap(getTestData())) {
-            c.position(testData.length);
-            c.truncate(4L);
-            assertEquals(4L, c.position());
-            assertEquals(4L, c.size());
-        }
-    }
-
-    @Test
-    void testShouldSignalEOFWhenPositionAtTheEnd() throws IOException {
-        try (ByteArraySeekableByteChannel c = ByteArraySeekableByteChannel.wrap(getTestData())) {
-            final ByteBuffer readBuffer = ByteBuffer.allocate(testData.length);
-            c.position(testData.length + 1);
-            final int readCount = c.read(readBuffer);
-            assertEquals(0L, readBuffer.position());
-            assertEquals(-1, readCount);
-            assertEquals(-1, c.read(readBuffer));
-        }
-    }
-
-    @Test
-    void testShouldThrowExceptionOnReadingClosedChannel() {
-        final ByteArraySeekableByteChannel c = new ByteArraySeekableByteChannel();
-        c.close();
-        assertThrows(ClosedChannelException.class, () -> c.read(ByteBuffer.allocate(1)));
-    }
-
-    @Test
-    void testShouldThrowExceptionOnWritingToClosedChannel() {
-        final ByteArraySeekableByteChannel c = new ByteArraySeekableByteChannel();
-        c.close();
-        assertThrows(ClosedChannelException.class, () -> c.write(ByteBuffer.allocate(1)));
-    }
-
-    @Test
-    void testShouldThrowExceptionWhenSettingIncorrectPosition() {
-        try (ByteArraySeekableByteChannel c = new ByteArraySeekableByteChannel()) {
-            assertThrows(IOException.class, () -> c.position(Integer.MAX_VALUE + 1L));
-        }
-    }
-
-    @Test
-    void testShouldThrowExceptionWhenTruncatingToIncorrectSize() {
-        try (ByteArraySeekableByteChannel c = new ByteArraySeekableByteChannel()) {
-            assertThrows(IllegalArgumentException.class, () -> c.truncate(Integer.MAX_VALUE + 1L));
-        }
-    }
-
-    @Test
-    void testShouldTruncateContentsProperly() throws ClosedChannelException {
-        try (ByteArraySeekableByteChannel c = ByteArraySeekableByteChannel.wrap(getTestData())) {
-            c.truncate(4);
-            final byte[] bytes = Arrays.copyOf(c.array(), (int) c.size());
-            assertEquals("Some", new String(bytes, StandardCharsets.UTF_8));
-        }
-    }
-    // Contract Tests added in response to https://issues.apache.org/jira/browse/COMPRESS-499
-    // https://docs.oracle.com/javase/8/docs/api/java/io/Closeable.html#close()
-
-    @Test
-    void testShouldWriteDataProperly() throws IOException {
-        try (ByteArraySeekableByteChannel c = new ByteArraySeekableByteChannel()) {
-            final ByteBuffer inData = ByteBuffer.wrap(getTestData());
-            final int writeCount = c.write(inData);
-            assertEquals(testData.length, writeCount);
-            assertEquals(testData.length, c.position());
-            assertArrayEquals(testData, Arrays.copyOf(c.array(), (int) c.position()));
-        }
-    }
-    // https://docs.oracle.com/javase/8/docs/api/java/nio/channels/SeekableByteChannel.html#position()
-
-    @Test
-    void testShouldWriteDataProperlyAfterPositionSet() throws IOException {
-        try (ByteArraySeekableByteChannel c = ByteArraySeekableByteChannel.wrap(getTestData())) {
-            final ByteBuffer inData = ByteBuffer.wrap(testData);
-            final ByteBuffer expectedData = ByteBuffer.allocate(testData.length + 5).put(testData, 0, 5).put(testData);
-            c.position(5L);
-            final int writeCount = c.write(inData);
-            assertEquals(testData.length, writeCount);
-            assertArrayEquals(expectedData.array(), Arrays.copyOf(c.array(), (int) c.size()));
-            assertEquals(testData.length + 5, c.position());
-        }
-    }
-    // https://docs.oracle.com/javase/8/docs/api/java/nio/channels/SeekableByteChannel.html#size()
-
     static Stream<Arguments> testShouldResizeWhenWritingMoreDataThanCapacity() {
         return Stream.of(
                 // Resize from 0
@@ -278,174 +116,4 @@
         }
     }
 
-    /*
-     * <q>ClosedChannelException - If this channel is closed</q>
-     */
-    @Test
-    void testThrowsClosedChannelExceptionWhenPositionIsSetOnClosedChannel() throws Exception {
-        try (SeekableByteChannel c = new ByteArraySeekableByteChannel()) {
-            c.close();
-            assertThrows(ClosedChannelException.class, () -> c.position(0));
-        }
-    }
-    // https://docs.oracle.com/javase/8/docs/api/java/nio/channels/SeekableByteChannel.html#position(long)
-
-    /*
-     * <q>IllegalArgumentException - If the new position is negative</q>
-     */
-    @Test
-    void testThrowsIllegalArgumentExceptionWhenTruncatingToANegativeSize() throws Exception {
-        try (SeekableByteChannel c = new ByteArraySeekableByteChannel()) {
-            assertThrows(IllegalArgumentException.class, () -> c.truncate(-1));
-        }
-    }
-
-    /*
-     * <q>IOException - If the new position is negative</q>
-     */
-    @Test
-    void testThrowsIOExceptionWhenPositionIsSetToANegativeValue() throws Exception {
-        try (SeekableByteChannel c = new ByteArraySeekableByteChannel()) {
-            assertThrows(IOException.class, () -> c.position(-1));
-        }
-    }
-
-    /*
-     * <q> In either case, if the current position is greater than the given size then it is set to that size.</q>
-     */
-    @Test
-    void testTruncateDoesntChangeSmallPosition() throws Exception {
-        try (SeekableByteChannel c = ByteArraySeekableByteChannel.wrap(getTestData())) {
-            c.position(1);
-            c.truncate(testData.length - 1);
-            assertEquals(testData.length - 1, c.size());
-            assertEquals(1, c.position());
-        }
-    }
-
-    /*
-     * <q> In either case, if the current position is greater than the given size then it is set to that size.</q>
-     */
-    @Test
-    void testTruncateMovesPositionWhenNewSizeIsBiggerThanSizeAndPositionIsEvenBigger() throws Exception {
-        try (SeekableByteChannel c = ByteArraySeekableByteChannel.wrap(getTestData())) {
-            c.position(2 * testData.length);
-            c.truncate(testData.length + 1);
-            assertEquals(testData.length, c.size());
-            assertEquals(testData.length + 1, c.position());
-        }
-    }
-    // https://docs.oracle.com/javase/8/docs/api/java/nio/channels/SeekableByteChannel.html#truncate(long)
-
-    /*
-     * <q> In either case, if the current position is greater than the given size then it is set to that size.</q>
-     */
-    @Test
-    void testTruncateMovesPositionWhenNotResizingButPositionBiggerThanSize() throws Exception {
-        try (SeekableByteChannel c = ByteArraySeekableByteChannel.wrap(getTestData())) {
-            c.position(2 * testData.length);
-            c.truncate(testData.length);
-            assertEquals(testData.length, c.size());
-            assertEquals(testData.length, c.position());
-        }
-    }
-
-    /*
-     * <q> In either case, if the current position is greater than the given size then it is set to that size.</q>
-     */
-    @Test
-    void testTruncateMovesPositionWhenShrinkingBeyondPosition() throws Exception {
-        try (SeekableByteChannel c = ByteArraySeekableByteChannel.wrap(getTestData())) {
-            c.position(4);
-            c.truncate(3);
-            assertEquals(3, c.size());
-            assertEquals(3, c.position());
-        }
-    }
-
-    /*
-     * <q>If the given size is greater than or equal to the current size then the entity is not modified.</q>
-     */
-    @Test
-    void testTruncateToBiggerSizeDoesntChangeAnything() throws Exception {
-        try (SeekableByteChannel c = ByteArraySeekableByteChannel.wrap(getTestData())) {
-            assertEquals(testData.length, c.size());
-            c.truncate(testData.length + 1);
-            assertEquals(testData.length, c.size());
-            final ByteBuffer readBuffer = ByteBuffer.allocate(testData.length);
-            assertEquals(testData.length, c.read(readBuffer));
-            assertArrayEquals(testData, Arrays.copyOf(readBuffer.array(), testData.length));
-        }
-    }
-
-    /*
-     * <q>If the given size is greater than or equal to the current size then the entity is not modified.</q>
-     */
-    @Test
-    void testTruncateToCurrentSizeDoesntChangeAnything() throws Exception {
-        try (SeekableByteChannel c = ByteArraySeekableByteChannel.wrap(getTestData())) {
-            assertEquals(testData.length, c.size());
-            c.truncate(testData.length);
-            assertEquals(testData.length, c.size());
-            final ByteBuffer readBuffer = ByteBuffer.allocate(testData.length);
-            assertEquals(testData.length, c.read(readBuffer));
-            assertArrayEquals(testData, Arrays.copyOf(readBuffer.array(), testData.length));
-        }
-    }
-
-    /*
-     * <q>ClosedChannelException - If this channel is closed</q>
-     */
-    @Test
-    public void throwsClosedChannelExceptionWhenPositionIsReadOnClosedChannel() throws Exception {
-        try (SeekableByteChannel c = new ByteArraySeekableByteChannel()) {
-            c.close();
-            assertThrows(ClosedChannelException.class, c::position);
-        }
-    }
-
-    /*
-     * <q>ClosedChannelException - If this channel is closed</q>
-     */
-    @Test
-    public void throwsClosedChannelExceptionWhenSizeIsReadOnClosedChannel() throws Exception {
-        try (SeekableByteChannel c = new ByteArraySeekableByteChannel()) {
-            c.close();
-            assertThrows(ClosedChannelException.class, c::size);
-        }
-    }
-=======
-
-/**
- * A sanity test to make sure {@link AbstractSeekableByteChannelTest} works for files.
- */
-public class ByteArraySeekableByteChannelTest extends AbstractSeekableByteChannelTest {
->>>>>>> 8e1b2ee8
-
-    @Override
-    protected SeekableByteChannel createChannel() throws IOException {
-        return new ByteArraySeekableByteChannel();
-    }
-
-<<<<<<< HEAD
-    /*
-     * <q>Setting the position to a value that is greater than the current size is legal but does not change the size of the entity. A later attempt to write
-     * bytes at such a position will cause the entity to grow to accommodate the new bytes; the values of any bytes between the previous end-of-file and the
-     * newly-written bytes are unspecified.</q>
-     */
-    public void writingToAPositionAfterEndGrowsChannel() throws Exception {
-        try (SeekableByteChannel c = new ByteArraySeekableByteChannel()) {
-            c.position(2);
-            assertEquals(2, c.position());
-            final ByteBuffer inData = ByteBuffer.wrap(getTestData());
-            assertEquals(testData.length, c.write(inData));
-            assertEquals(testData.length + 2, c.size());
-            c.position(2);
-            final ByteBuffer readBuffer = ByteBuffer.allocate(testData.length);
-            c.read(readBuffer);
-            assertArrayEquals(testData, Arrays.copyOf(readBuffer.array(), testData.length));
-        }
-    }
-=======
->>>>>>> 8e1b2ee8
 }