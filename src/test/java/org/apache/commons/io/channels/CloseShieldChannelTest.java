--- conflicted
+++ resolved
@@ -34,10 +34,6 @@
 import static org.mockito.Mockito.when;
 
 import java.io.IOException;
-<<<<<<< HEAD
-=======
-import java.nio.channels.AsynchronousByteChannel;
->>>>>>> f51d19ca
 import java.nio.channels.AsynchronousChannel;
 import java.nio.channels.ByteChannel;
 import java.nio.channels.Channel;
@@ -303,22 +299,4 @@
         assertThrows(ClosedChannelException.class, () -> shield.write(null));
         verifyNoMoreInteractions(channel);
     }
-
-    @Test
-    void testCorrectlyDetectsInterfaces(@TempDir Path tempDir) throws IOException {
-        final Path testFile = tempDir.resolve("test.txt");
-        FileUtils.touch(testFile.toFile());
-        try (FileChannel channel = FileChannel.open(testFile); Channel shield = CloseShieldChannel.wrap(channel)) {
-            assertInstanceOf(SeekableByteChannel.class, shield);
-            assertInstanceOf(GatheringByteChannel.class, shield);
-            assertInstanceOf(WritableByteChannel.class, shield);
-            assertInstanceOf(ScatteringByteChannel.class, shield);
-            assertInstanceOf(ReadableByteChannel.class, shield);
-            assertInstanceOf(InterruptibleChannel.class, shield);
-            assertInstanceOf(ByteChannel.class, shield);
-            assertInstanceOf(Channel.class, shield);
-            // These are not interfaces, so can not be implemented
-            assertFalse(shield instanceof FileChannel, "not FileChannel");
-        }
-    }
 }