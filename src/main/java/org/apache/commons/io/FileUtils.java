--- conflicted
+++ resolved
@@ -1334,21 +1334,6 @@
      * @throws IOException           in case deletion is unsuccessful
      */
     public static void forceDelete(final File file) throws IOException {
-<<<<<<< HEAD
-        if (file.isDirectory()) {
-            deleteDirectory(file);
-        } else {
-            final boolean filePresent = file.exists();
-            try {
-                Files.delete(file.toPath());
-            } catch (NoSuchFileException e) {
-                // Throw FileNotFoundException for backwards compatibility.
-                throw new FileNotFoundException("File does not exist: " + file);
-            } catch (IOException e) {
-                final String message = "Unable to delete file: " + file;
-                throw new IOException(message, e);
-            }
-=======
         Counters.PathCounters deleteCounter;
         try {
             deleteCounter = PathUtils.delete(file.toPath());
@@ -1360,7 +1345,6 @@
         if(deleteCounter.getFileCounter().get() < 1 && deleteCounter.getDirectoryCounter().get() < 1) {
             // didn't find a file to delete.
             throw new FileNotFoundException("File does not exist: " + file);
->>>>>>> d12c56e8
         }
     }
 
