--- conflicted
+++ resolved
@@ -490,13 +490,8 @@
                     Thread.sleep(delayDuration.toMillis());
                 } else {
                     // The current position in the file
-<<<<<<< HEAD
                     position = end ? tailable.length() : 0;
-                    last = tailable.lastModified();
-=======
-                    position = end ? file.length() : 0;
-                    last = FileUtils.lastModifiedFileTime(file);
->>>>>>> c146a948
+                    last = tailable.lastModifiedFileTime();
                     reader.seek(position);
                 }
             }
@@ -531,11 +526,7 @@
                 if (length > position) {
                     // The file has more content than it did last time
                     position = readLines(reader);
-<<<<<<< HEAD
-                    last = tailable.lastModified();
-=======
-                    last = FileUtils.lastModifiedFileTime(file);
->>>>>>> c146a948
+                    last = tailable.lastModifiedFileTime();
                 } else if (newer) {
                     /*
                      * This can happen if the file is truncated or overwritten with the exact same length of
@@ -546,11 +537,7 @@
 
                     // Now we can read new lines
                     position = readLines(reader);
-<<<<<<< HEAD
-                    last = tailable.lastModified();
-=======
-                    last = FileUtils.lastModifiedFileTime(file);
->>>>>>> c146a948
+                    last = tailable.lastModifiedFileTime();
                 }
                 if (reOpen && reader != null) {
                     reader.close();
@@ -802,7 +789,7 @@
          * tailable does not exist or if an I/O error occurs
          * @throws IOException if an I/O error occurs.
          */
-        long lastModified() throws IOException;
+        FileTime lastModifiedFileTime() throws IOException;
 
         /**
          * Tests whether this tailable exists.
@@ -815,11 +802,11 @@
         /**
          * Tests if this tailable is newer than the specified time reference.
          *
-         * @param timeMillis the time reference measured in milliseconds since the
+         * @param fileTime the time reference measured in milliseconds since the
          *                   epoch (00:00:00 GMT, January 1, 1970).
          * @return true if this tailable has been modified after the given time reference.
          */
-        boolean isFileNewer(final long timeMillis);
+        boolean isFileNewer(final FileTime fileTime);
 
         /**
          * Creates a random access file stream to read from.
@@ -905,8 +892,8 @@
         }
 
         @Override
-        public long lastModified() throws IOException {
-            return FileUtils.lastModified(file);
+        public FileTime lastModifiedFileTime() throws IOException {
+            return FileUtils.lastModifiedFileTime(file);
         }
 
         @Override
@@ -915,8 +902,8 @@
         }
 
         @Override
-        public boolean isFileNewer(final long last) {
-            return FileUtils.isFileNewer(file, last);
+        public boolean isFileNewer(final FileTime fileTime) {
+            return FileUtils.isFileNewer(file, fileTime);
         }
 
         @Override
