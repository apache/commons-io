--- conflicted
+++ resolved
@@ -24,11 +24,7 @@
 import java.nio.channels.ClosedChannelException;
 import java.nio.channels.SeekableByteChannel;
 import java.util.Arrays;
-<<<<<<< HEAD
 import java.util.Objects;
-=======
-import java.util.concurrent.atomic.AtomicBoolean;
->>>>>>> 8e1b2ee8
 import java.util.concurrent.locks.ReentrantLock;
 
 import org.apache.commons.io.IOUtils;
@@ -45,8 +41,7 @@
  */
 public class ByteArraySeekableByteChannel implements SeekableByteChannel {
 
-<<<<<<< HEAD
-    private static final int NAIVE_RESIZE_LIMIT = Integer.MAX_VALUE >> 1;
+    private static final int RESIZE_LIMIT = Integer.MAX_VALUE >> 1;
 
     /**
      * Constructs a channel that wraps the given byte array.
@@ -67,11 +62,6 @@
     // package-private for testing
     byte[] data;
     private volatile boolean closed;
-=======
-    private static final int RESIZE_LIMIT = Integer.MAX_VALUE >> 1;
-    private byte[] data;
-    private final AtomicBoolean closed = new AtomicBoolean();
->>>>>>> 8e1b2ee8
     private int position;
     private int size;
     private final ReentrantLock lock = new ReentrantLock();
@@ -122,7 +112,6 @@
         return data;
     }
 
-<<<<<<< HEAD
     /**
      * Gets a copy of the data stored in this channel.
      * <p>
@@ -135,15 +124,7 @@
         return Arrays.copyOf(data, size);
     }
 
-    @Override
-    public void close() {
-        closed = true;
-    }
-
-    private void ensureOpen() throws ClosedChannelException {
-=======
     private void checkOpen() throws ClosedChannelException {
->>>>>>> 8e1b2ee8
         if (!isOpen()) {
             throw new ClosedChannelException();
         }
@@ -158,7 +139,7 @@
 
     @Override
     public void close() {
-        closed.set(true);
+        closed = true;
     }
 
     /**
@@ -201,21 +182,13 @@
 
     @Override
     public int read(final ByteBuffer buf) throws IOException {
-<<<<<<< HEAD
-        ensureOpen();
-=======
-        checkOpen();
->>>>>>> 8e1b2ee8
+        checkOpen();
         lock.lock();
         try {
             int wanted = buf.remaining();
             final int possible = size - position;
             if (possible <= 0) {
-<<<<<<< HEAD
-                return -1;
-=======
                 return IOUtils.EOF;
->>>>>>> 8e1b2ee8
             }
             if (wanted > possible) {
                 wanted = possible;
@@ -245,11 +218,7 @@
 
     @Override
     public long size() throws ClosedChannelException {
-<<<<<<< HEAD
-        ensureOpen();
-=======
-        checkOpen();
->>>>>>> 8e1b2ee8
+        checkOpen();
         lock.lock();
         try {
             return size;
@@ -260,19 +229,6 @@
 
     @Override
     public SeekableByteChannel truncate(final long newSize) throws ClosedChannelException {
-<<<<<<< HEAD
-        ensureOpen();
-        lock.lock();
-        try {
-            if (newSize < 0L || newSize > Integer.MAX_VALUE) {
-                throw new IllegalArgumentException("Size must be range [0.." + Integer.MAX_VALUE + "]");
-            }
-            if (size > newSize) {
-                size = (int) newSize;
-            }
-            if (position > newSize) {
-                position = (int) newSize;
-=======
         checkOpen();
         final int intSize = checkRange(newSize, "truncate()");
         lock.lock();
@@ -282,7 +238,6 @@
             }
             if (position > intSize) {
                 position = intSize;
->>>>>>> 8e1b2ee8
             }
         } finally {
             lock.unlock();
@@ -292,8 +247,7 @@
 
     @Override
     public int write(final ByteBuffer b) throws IOException {
-<<<<<<< HEAD
-        ensureOpen();
+        checkOpen();
         lock.lock();
         try {
             final int wanted = b.remaining();
@@ -302,18 +256,6 @@
                 final int newSize = position + wanted;
                 if (newSize < 0 || newSize > IOUtils.SOFT_MAX_ARRAY_LENGTH) { // overflow
                     throw new OutOfMemoryError("required array size " + Integer.toUnsignedString(newSize) + " too large");
-=======
-        checkOpen();
-        lock.lock();
-        try {
-            int wanted = b.remaining();
-            final int possibleWithoutResize = size - position;
-            if (wanted > possibleWithoutResize) {
-                final int newSize = position + wanted;
-                if (newSize < 0) { // overflow
-                    resize(IOUtils.SOFT_MAX_ARRAY_LENGTH);
-                    wanted = IOUtils.SOFT_MAX_ARRAY_LENGTH - position;
->>>>>>> 8e1b2ee8
                 } else {
                     resize(newSize);
                 }
